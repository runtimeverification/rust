--- conflicted
+++ resolved
@@ -20,11 +20,7 @@
    |               ^ help: use `()` instead of `_`: `()`
 
 error: matching over `()` is more explicit
-<<<<<<< HEAD
-  --> $DIR/ignored_unit_patterns.rs:14:28
-=======
   --> $DIR/ignored_unit_patterns.rs:15:28
->>>>>>> 6150bf5b
    |
 LL |     let _ = foo().map_err(|_| todo!());
    |                            ^ help: use `()` instead of `_`: `()`
