error: it looks like you're manually copying between slices
<<<<<<< HEAD
  --> tests/ui/manual_memcpy/without_loop_counters.rs:8:5
=======
  --> tests/ui/manual_memcpy/without_loop_counters.rs:9:5
>>>>>>> ba80e065
   |
LL | /     for i in 0..src.len() {
LL | |
LL | |
LL | |         dst[i] = src[i];
LL | |     }
   | |_____^ help: try replacing the loop by: `dst[..src.len()].copy_from_slice(&src[..]);`
   |
   = note: `-D clippy::manual-memcpy` implied by `-D warnings`
   = help: to override `-D warnings` add `#[allow(clippy::manual_memcpy)]`

error: it looks like you're manually copying between slices
<<<<<<< HEAD
  --> tests/ui/manual_memcpy/without_loop_counters.rs:15:5
=======
  --> tests/ui/manual_memcpy/without_loop_counters.rs:16:5
>>>>>>> ba80e065
   |
LL | /     for i in 0..src.len() {
LL | |
LL | |         dst[i + 10] = src[i];
LL | |     }
   | |_____^ help: try replacing the loop by: `dst[10..(src.len() + 10)].copy_from_slice(&src[..]);`

error: it looks like you're manually copying between slices
<<<<<<< HEAD
  --> tests/ui/manual_memcpy/without_loop_counters.rs:21:5
=======
  --> tests/ui/manual_memcpy/without_loop_counters.rs:22:5
>>>>>>> ba80e065
   |
LL | /     for i in 0..src.len() {
LL | |
LL | |         dst[i] = src[i + 10];
LL | |     }
   | |_____^ help: try replacing the loop by: `dst[..src.len()].copy_from_slice(&src[10..(src.len() + 10)]);`

error: it looks like you're manually copying between slices
<<<<<<< HEAD
  --> tests/ui/manual_memcpy/without_loop_counters.rs:27:5
=======
  --> tests/ui/manual_memcpy/without_loop_counters.rs:28:5
>>>>>>> ba80e065
   |
LL | /     for i in 11..src.len() {
LL | |
LL | |         dst[i] = src[i - 10];
LL | |     }
   | |_____^ help: try replacing the loop by: `dst[11..src.len()].copy_from_slice(&src[(11 - 10)..(src.len() - 10)]);`

error: it looks like you're manually copying between slices
<<<<<<< HEAD
  --> tests/ui/manual_memcpy/without_loop_counters.rs:33:5
=======
  --> tests/ui/manual_memcpy/without_loop_counters.rs:34:5
>>>>>>> ba80e065
   |
LL | /     for i in 0..dst.len() {
LL | |
LL | |         dst[i] = src[i];
LL | |     }
   | |_____^ help: try replacing the loop by: `dst.copy_from_slice(&src[..dst.len()]);`

error: it looks like you're manually copying between slices
<<<<<<< HEAD
  --> tests/ui/manual_memcpy/without_loop_counters.rs:47:5
=======
  --> tests/ui/manual_memcpy/without_loop_counters.rs:48:5
>>>>>>> ba80e065
   |
LL | /     for i in 10..256 {
LL | |
LL | |         dst[i] = src[i - 5];
LL | |         dst2[i + 500] = src[i]
LL | |     }
   | |_____^
   |
help: try replacing the loop by
   |
LL ~     dst[10..256].copy_from_slice(&src[(10 - 5)..(256 - 5)]);
LL +     dst2[(10 + 500)..(256 + 500)].copy_from_slice(&src[10..256]);
   |

error: it looks like you're manually copying between slices
<<<<<<< HEAD
  --> tests/ui/manual_memcpy/without_loop_counters.rs:60:5
=======
  --> tests/ui/manual_memcpy/without_loop_counters.rs:61:5
>>>>>>> ba80e065
   |
LL | /     for i in 10..LOOP_OFFSET {
LL | |
LL | |         dst[i + LOOP_OFFSET] = src[i - some_var];
LL | |     }
   | |_____^ help: try replacing the loop by: `dst[(10 + LOOP_OFFSET)..(LOOP_OFFSET + LOOP_OFFSET)].copy_from_slice(&src[(10 - some_var)..(LOOP_OFFSET - some_var)]);`

error: it looks like you're manually copying between slices
<<<<<<< HEAD
  --> tests/ui/manual_memcpy/without_loop_counters.rs:74:5
=======
  --> tests/ui/manual_memcpy/without_loop_counters.rs:75:5
>>>>>>> ba80e065
   |
LL | /     for i in 0..src_vec.len() {
LL | |
LL | |         dst_vec[i] = src_vec[i];
LL | |     }
   | |_____^ help: try replacing the loop by: `dst_vec[..src_vec.len()].copy_from_slice(&src_vec[..]);`

error: it looks like you're manually copying between slices
<<<<<<< HEAD
  --> tests/ui/manual_memcpy/without_loop_counters.rs:104:5
=======
  --> tests/ui/manual_memcpy/without_loop_counters.rs:105:5
>>>>>>> ba80e065
   |
LL | /     for i in from..from + src.len() {
LL | |
LL | |         dst[i] = src[i - from];
LL | |     }
   | |_____^ help: try replacing the loop by: `dst[from..(from + src.len())].copy_from_slice(&src[..(from + src.len() - from)]);`

error: it looks like you're manually copying between slices
<<<<<<< HEAD
  --> tests/ui/manual_memcpy/without_loop_counters.rs:109:5
=======
  --> tests/ui/manual_memcpy/without_loop_counters.rs:110:5
>>>>>>> ba80e065
   |
LL | /     for i in from..from + 3 {
LL | |
LL | |         dst[i] = src[i - from];
LL | |     }
   | |_____^ help: try replacing the loop by: `dst[from..(from + 3)].copy_from_slice(&src[..(from + 3 - from)]);`

error: it looks like you're manually copying between slices
<<<<<<< HEAD
  --> tests/ui/manual_memcpy/without_loop_counters.rs:115:5
=======
  --> tests/ui/manual_memcpy/without_loop_counters.rs:116:5
>>>>>>> ba80e065
   |
LL | /     for i in 0..5 {
LL | |
LL | |         dst[i - 0] = src[i];
LL | |     }
   | |_____^ help: try replacing the loop by: `dst[..5].copy_from_slice(&src);`

error: it looks like you're manually copying between slices
<<<<<<< HEAD
  --> tests/ui/manual_memcpy/without_loop_counters.rs:121:5
=======
  --> tests/ui/manual_memcpy/without_loop_counters.rs:122:5
>>>>>>> ba80e065
   |
LL | /     for i in 0..0 {
LL | |
LL | |         dst[i] = src[i];
LL | |     }
   | |_____^ help: try replacing the loop by: `dst[..0].copy_from_slice(&src[..0]);`

error: it looks like you're manually copying between slices
<<<<<<< HEAD
  --> tests/ui/manual_memcpy/without_loop_counters.rs:145:5
=======
  --> tests/ui/manual_memcpy/without_loop_counters.rs:146:5
>>>>>>> ba80e065
   |
LL | /     for i in 0..4 {
LL | |
LL | |         dst[i] = src[i];
LL | |     }
   | |_____^ help: try replacing the loop by: `dst.copy_from_slice(&src[..4]);`

error: it looks like you're manually copying between slices
<<<<<<< HEAD
  --> tests/ui/manual_memcpy/without_loop_counters.rs:151:5
=======
  --> tests/ui/manual_memcpy/without_loop_counters.rs:152:5
>>>>>>> ba80e065
   |
LL | /     for i in 0..5 {
LL | |
LL | |         dst[i] = src[i];
LL | |     }
   | |_____^ help: try replacing the loop by: `dst[..5].copy_from_slice(&src);`

error: it looks like you're manually copying between slices
<<<<<<< HEAD
  --> tests/ui/manual_memcpy/without_loop_counters.rs:157:5
=======
  --> tests/ui/manual_memcpy/without_loop_counters.rs:158:5
>>>>>>> ba80e065
   |
LL | /     for i in 0..5 {
LL | |
LL | |         dst[i] = src[i];
LL | |     }
   | |_____^ help: try replacing the loop by: `dst.copy_from_slice(&src);`

error: it looks like you're manually copying between slices
<<<<<<< HEAD
  --> tests/ui/manual_memcpy/without_loop_counters.rs:165:5
=======
  --> tests/ui/manual_memcpy/without_loop_counters.rs:205:5
   |
LL | /     for i in 0..5 {
LL | |
LL | |         dst[i] = src[0][i];
LL | |     }
   | |_____^ help: try replacing the loop by: `dst.copy_from_slice(&src[0]);`

error: it looks like you're manually copying between slices
  --> tests/ui/manual_memcpy/without_loop_counters.rs:211:5
   |
LL | /     for i in 0..5 {
LL | |
LL | |         dst[i] = src[0][1][i];
LL | |     }
   | |_____^ help: try replacing the loop by: `dst.copy_from_slice(&src[0][1]);`

error: it looks like you're manually copying between slices
  --> tests/ui/manual_memcpy/without_loop_counters.rs:219:5
>>>>>>> ba80e065
   |
LL | /     for i in 0..src.len() {
LL | |
LL | |         dst[i] = src[i].clone();
LL | |     }
   | |_____^ help: try replacing the loop by: `dst[..src.len()].clone_from_slice(&src[..]);`

error: aborting due to 18 previous errors
<|MERGE_RESOLUTION|>--- conflicted
+++ resolved
@@ -1,9 +1,5 @@
 error: it looks like you're manually copying between slices
-<<<<<<< HEAD
-  --> tests/ui/manual_memcpy/without_loop_counters.rs:8:5
-=======
   --> tests/ui/manual_memcpy/without_loop_counters.rs:9:5
->>>>>>> ba80e065
    |
 LL | /     for i in 0..src.len() {
 LL | |
@@ -16,11 +12,7 @@
    = help: to override `-D warnings` add `#[allow(clippy::manual_memcpy)]`
 
 error: it looks like you're manually copying between slices
-<<<<<<< HEAD
-  --> tests/ui/manual_memcpy/without_loop_counters.rs:15:5
-=======
   --> tests/ui/manual_memcpy/without_loop_counters.rs:16:5
->>>>>>> ba80e065
    |
 LL | /     for i in 0..src.len() {
 LL | |
@@ -29,11 +21,7 @@
    | |_____^ help: try replacing the loop by: `dst[10..(src.len() + 10)].copy_from_slice(&src[..]);`
 
 error: it looks like you're manually copying between slices
-<<<<<<< HEAD
-  --> tests/ui/manual_memcpy/without_loop_counters.rs:21:5
-=======
   --> tests/ui/manual_memcpy/without_loop_counters.rs:22:5
->>>>>>> ba80e065
    |
 LL | /     for i in 0..src.len() {
 LL | |
@@ -42,11 +30,7 @@
    | |_____^ help: try replacing the loop by: `dst[..src.len()].copy_from_slice(&src[10..(src.len() + 10)]);`
 
 error: it looks like you're manually copying between slices
-<<<<<<< HEAD
-  --> tests/ui/manual_memcpy/without_loop_counters.rs:27:5
-=======
   --> tests/ui/manual_memcpy/without_loop_counters.rs:28:5
->>>>>>> ba80e065
    |
 LL | /     for i in 11..src.len() {
 LL | |
@@ -55,11 +39,7 @@
    | |_____^ help: try replacing the loop by: `dst[11..src.len()].copy_from_slice(&src[(11 - 10)..(src.len() - 10)]);`
 
 error: it looks like you're manually copying between slices
-<<<<<<< HEAD
-  --> tests/ui/manual_memcpy/without_loop_counters.rs:33:5
-=======
   --> tests/ui/manual_memcpy/without_loop_counters.rs:34:5
->>>>>>> ba80e065
    |
 LL | /     for i in 0..dst.len() {
 LL | |
@@ -68,11 +48,7 @@
    | |_____^ help: try replacing the loop by: `dst.copy_from_slice(&src[..dst.len()]);`
 
 error: it looks like you're manually copying between slices
-<<<<<<< HEAD
-  --> tests/ui/manual_memcpy/without_loop_counters.rs:47:5
-=======
   --> tests/ui/manual_memcpy/without_loop_counters.rs:48:5
->>>>>>> ba80e065
    |
 LL | /     for i in 10..256 {
 LL | |
@@ -88,11 +64,7 @@
    |
 
 error: it looks like you're manually copying between slices
-<<<<<<< HEAD
-  --> tests/ui/manual_memcpy/without_loop_counters.rs:60:5
-=======
   --> tests/ui/manual_memcpy/without_loop_counters.rs:61:5
->>>>>>> ba80e065
    |
 LL | /     for i in 10..LOOP_OFFSET {
 LL | |
@@ -101,11 +73,7 @@
    | |_____^ help: try replacing the loop by: `dst[(10 + LOOP_OFFSET)..(LOOP_OFFSET + LOOP_OFFSET)].copy_from_slice(&src[(10 - some_var)..(LOOP_OFFSET - some_var)]);`
 
 error: it looks like you're manually copying between slices
-<<<<<<< HEAD
-  --> tests/ui/manual_memcpy/without_loop_counters.rs:74:5
-=======
   --> tests/ui/manual_memcpy/without_loop_counters.rs:75:5
->>>>>>> ba80e065
    |
 LL | /     for i in 0..src_vec.len() {
 LL | |
@@ -114,11 +82,7 @@
    | |_____^ help: try replacing the loop by: `dst_vec[..src_vec.len()].copy_from_slice(&src_vec[..]);`
 
 error: it looks like you're manually copying between slices
-<<<<<<< HEAD
-  --> tests/ui/manual_memcpy/without_loop_counters.rs:104:5
-=======
   --> tests/ui/manual_memcpy/without_loop_counters.rs:105:5
->>>>>>> ba80e065
    |
 LL | /     for i in from..from + src.len() {
 LL | |
@@ -127,11 +91,7 @@
    | |_____^ help: try replacing the loop by: `dst[from..(from + src.len())].copy_from_slice(&src[..(from + src.len() - from)]);`
 
 error: it looks like you're manually copying between slices
-<<<<<<< HEAD
-  --> tests/ui/manual_memcpy/without_loop_counters.rs:109:5
-=======
   --> tests/ui/manual_memcpy/without_loop_counters.rs:110:5
->>>>>>> ba80e065
    |
 LL | /     for i in from..from + 3 {
 LL | |
@@ -140,11 +100,7 @@
    | |_____^ help: try replacing the loop by: `dst[from..(from + 3)].copy_from_slice(&src[..(from + 3 - from)]);`
 
 error: it looks like you're manually copying between slices
-<<<<<<< HEAD
-  --> tests/ui/manual_memcpy/without_loop_counters.rs:115:5
-=======
   --> tests/ui/manual_memcpy/without_loop_counters.rs:116:5
->>>>>>> ba80e065
    |
 LL | /     for i in 0..5 {
 LL | |
@@ -153,11 +109,7 @@
    | |_____^ help: try replacing the loop by: `dst[..5].copy_from_slice(&src);`
 
 error: it looks like you're manually copying between slices
-<<<<<<< HEAD
-  --> tests/ui/manual_memcpy/without_loop_counters.rs:121:5
-=======
   --> tests/ui/manual_memcpy/without_loop_counters.rs:122:5
->>>>>>> ba80e065
    |
 LL | /     for i in 0..0 {
 LL | |
@@ -166,11 +118,7 @@
    | |_____^ help: try replacing the loop by: `dst[..0].copy_from_slice(&src[..0]);`
 
 error: it looks like you're manually copying between slices
-<<<<<<< HEAD
-  --> tests/ui/manual_memcpy/without_loop_counters.rs:145:5
-=======
   --> tests/ui/manual_memcpy/without_loop_counters.rs:146:5
->>>>>>> ba80e065
    |
 LL | /     for i in 0..4 {
 LL | |
@@ -179,11 +127,7 @@
    | |_____^ help: try replacing the loop by: `dst.copy_from_slice(&src[..4]);`
 
 error: it looks like you're manually copying between slices
-<<<<<<< HEAD
-  --> tests/ui/manual_memcpy/without_loop_counters.rs:151:5
-=======
   --> tests/ui/manual_memcpy/without_loop_counters.rs:152:5
->>>>>>> ba80e065
    |
 LL | /     for i in 0..5 {
 LL | |
@@ -192,11 +136,7 @@
    | |_____^ help: try replacing the loop by: `dst[..5].copy_from_slice(&src);`
 
 error: it looks like you're manually copying between slices
-<<<<<<< HEAD
-  --> tests/ui/manual_memcpy/without_loop_counters.rs:157:5
-=======
   --> tests/ui/manual_memcpy/without_loop_counters.rs:158:5
->>>>>>> ba80e065
    |
 LL | /     for i in 0..5 {
 LL | |
@@ -205,9 +145,6 @@
    | |_____^ help: try replacing the loop by: `dst.copy_from_slice(&src);`
 
 error: it looks like you're manually copying between slices
-<<<<<<< HEAD
-  --> tests/ui/manual_memcpy/without_loop_counters.rs:165:5
-=======
   --> tests/ui/manual_memcpy/without_loop_counters.rs:205:5
    |
 LL | /     for i in 0..5 {
@@ -227,7 +164,6 @@
 
 error: it looks like you're manually copying between slices
   --> tests/ui/manual_memcpy/without_loop_counters.rs:219:5
->>>>>>> ba80e065
    |
 LL | /     for i in 0..src.len() {
 LL | |
