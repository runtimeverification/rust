--- conflicted
+++ resolved
@@ -10,42 +10,6 @@
 # ```
 
 [crates]
-<<<<<<< HEAD
-# some of these are from cargotest
-cargo = {name = "cargo", version = '0.64.0'}
-iron = {name = "iron", version = '0.6.1'}
-ripgrep = {name = "ripgrep", version = '12.1.1'}
-xsv = {name = "xsv", version = '0.13.0'}
-# commented out because of 173K clippy::match_same_arms msgs in language_type.rs
-#tokei = { name = "tokei", version = '12.0.4'}
-rayon = {name = "rayon", version = '1.5.0'}
-serde = {name = "serde", version = '1.0.118'}
-# top 10 crates.io dls
-bitflags = {name = "bitflags", version = '1.2.1'}
-# crash = {name = "clippy_crash", path = "/tmp/clippy_crash"}
-libc = {name = "libc", version = '0.2.81'}
-log = {name = "log", version = '0.4.11'}
-proc-macro2 = {name = "proc-macro2", version = '1.0.24'}
-quote = {name = "quote", version = '1.0.7'}
-rand = {name = "rand", version = '0.7.3'}
-rand_core = {name = "rand_core", version = '0.6.0'}
-regex = {name = "regex", version = '1.3.2'}
-syn = {name = "syn", version = '1.0.54'}
-unicode-xid = {name = "unicode-xid", version = '0.2.1'}
-# some more of dtolnays crates
-anyhow = {name = "anyhow", version = '1.0.38'}
-async-trait = {name = "async-trait", version = '0.1.42'}
-cxx = {name = "cxx", version = '1.0.32'}
-ryu = {name = "ryu", version = '1.0.5'}
-serde_yaml = {name = "serde_yaml", version = '0.8.17'}
-thiserror = {name = "thiserror", version = '1.0.24'}
-# some embark crates, there are other interesting crates but
-# unfortunately adding them increases lintcheck runtime drastically
-cfg-expr = {name = "cfg-expr", version = '0.7.1'}
-puffin = {name = "puffin", git_url = "https://github.com/EmbarkStudios/puffin", git_hash = "02dd4a3"}
-rpmalloc = {name = "rpmalloc", version = '0.2.0'}
-tame-oidc = {name = "tame-oidc", version = '0.1.0'}
-=======
 
 # Some binaries
 cargo = {name = "cargo", version = '0.80.0', online_link = 'https://docs.rs/cargo/{version}/src/{file}.html#{line}'}
@@ -75,7 +39,6 @@
 base64 = { name = 'base64', version = '0.22.1' }
 once_cell = { name = 'once_cell', version = '1.19.0' }
 tokio = { name = 'tokio', version = '1.38.1' }
->>>>>>> df0cb6c5
 
 [recursive]
 ignore = [
