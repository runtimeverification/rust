use clippy_utils::diagnostics::span_lint_and_help;
use clippy_utils::last_path_segment;
use rustc_hir::{
    intravisit, Body, Expr, ExprKind, FnDecl, HirId, LocalSource, MatchSource, Mutability, Pat, PatField, PatKind,
    QPath, Stmt, StmtKind,
};
use rustc_lint::{LateContext, LateLintPass, LintContext};
use rustc_middle::lint::in_external_macro;
use rustc_middle::ty::subst::SubstsRef;
use rustc_middle::ty::{AdtDef, FieldDef, Ty, TyKind, VariantDef};
use rustc_session::{declare_lint_pass, declare_tool_lint};
use rustc_span::source_map::Span;
use std::iter;

declare_clippy_lint! {
    /// **What it does:** Checks for patterns that aren't exact representations of the types
    /// they are applied to.
    ///
    /// To satisfy this lint, you will have to adjust either the expression that is matched
    /// against or the pattern itself, as well as the bindings that are introduced by the
    /// adjusted patterns. For matching you will have to either dereference the expression
    /// with the `*` operator, or amend the patterns to explicitly match against `&<pattern>`
    /// or `&mut <pattern>` depending on the reference mutability. For the bindings you need
    /// to use the inverse. You can leave them as plain bindings if you wish for the value
    /// to be copied, but you must use `ref mut <variable>` or `ref <variable>` to construct
    /// a reference into the matched structure.
    ///
    /// If you are looking for a way to learn about ownership semantics in more detail, it
    /// is recommended to look at IDE options available to you to highlight types, lifetimes
    /// and reference semantics in your code. The available tooling would expose these things
    /// in a general way even outside of the various pattern matching mechanics. Of course
    /// this lint can still be used to highlight areas of interest and ensure a good understanding
    /// of ownership semantics.
    ///
    /// **Why is this bad?** It isn't bad in general. But in some contexts it can be desirable
    /// because it increases ownership hints in the code, and will guard against some changes
    /// in ownership.
    ///
    /// **Known problems:** None.
    ///
    /// **Example:**
    ///
    /// This example shows the basic adjustments necessary to satisfy the lint. Note how
    /// the matched expression is explicitly dereferenced with `*` and the `inner` variable
    /// is bound to a shared borrow via `ref inner`.
    ///
    /// ```rust,ignore
    /// // Bad
    /// let value = &Some(Box::new(23));
    /// match value {
    ///     Some(inner) => println!("{}", inner),
    ///     None => println!("none"),
    /// }
    ///
    /// // Good
    /// let value = &Some(Box::new(23));
    /// match *value {
    ///     Some(ref inner) => println!("{}", inner),
    ///     None => println!("none"),
    /// }
    /// ```
    ///
    /// The following example demonstrates one of the advantages of the more verbose style.
    /// Note how the second version uses `ref mut a` to explicitly declare `a` a shared mutable
    /// borrow, while `b` is simply taken by value. This ensures that the loop body cannot
    /// accidentally modify the wrong part of the structure.
    ///
    /// ```rust,ignore
    /// // Bad
    /// let mut values = vec![(2, 3), (3, 4)];
    /// for (a, b) in &mut values {
    ///     *a += *b;
    /// }
    ///
    /// // Good
    /// let mut values = vec![(2, 3), (3, 4)];
    /// for &mut (ref mut a, b) in &mut values {
    ///     *a += b;
    /// }
    /// ```
    pub PATTERN_TYPE_MISMATCH,
    restriction,
    "type of pattern does not match the expression type"
}

declare_lint_pass!(PatternTypeMismatch => [PATTERN_TYPE_MISMATCH]);

impl<'tcx> LateLintPass<'tcx> for PatternTypeMismatch {
    fn check_stmt(&mut self, cx: &LateContext<'tcx>, stmt: &'tcx Stmt<'_>) {
        if let StmtKind::Local(local) = stmt.kind {
            if let Some(init) = &local.init {
                if let Some(init_ty) = cx.typeck_results().node_type_opt(init.hir_id) {
                    let pat = &local.pat;
                    if in_external_macro(cx.sess(), pat.span) {
                        return;
                    }
                    let deref_possible = match local.source {
                        LocalSource::Normal => DerefPossible::Possible,
                        _ => DerefPossible::Impossible,
                    };
                    apply_lint(cx, pat, init_ty, deref_possible);
                }
            }
        }
    }

    fn check_expr(&mut self, cx: &LateContext<'tcx>, expr: &'tcx Expr<'_>) {
        if let ExprKind::Match(expr, arms, source) = expr.kind {
            match source {
                MatchSource::Normal | MatchSource::IfLetDesugar { .. } | MatchSource::WhileLetDesugar => {
                    if let Some(expr_ty) = cx.typeck_results().node_type_opt(expr.hir_id) {
                        'pattern_checks: for arm in arms {
                            let pat = &arm.pat;
                            if in_external_macro(cx.sess(), pat.span) {
                                continue 'pattern_checks;
                            }
                            if apply_lint(cx, pat, expr_ty, DerefPossible::Possible) {
                                break 'pattern_checks;
                            }
                        }
                    }
                },
                _ => (),
            }
        }
    }

    fn check_fn(
        &mut self,
        cx: &LateContext<'tcx>,
        _: intravisit::FnKind<'tcx>,
        _: &'tcx FnDecl<'_>,
        body: &'tcx Body<'_>,
        _: Span,
        hir_id: HirId,
    ) {
        if let Some(fn_sig) = cx.typeck_results().liberated_fn_sigs().get(hir_id) {
<<<<<<< HEAD
            for (param, ty) in iter::zip(body.params, fn_sig.inputs()) {
                apply_lint(cx, &param.pat, ty, DerefPossible::Impossible);
=======
            for (param, ty) in body.params.iter().zip(fn_sig.inputs().iter()) {
                apply_lint(cx, param.pat, ty, DerefPossible::Impossible);
>>>>>>> db6ea84f
            }
        }
    }
}

#[derive(Debug, Clone, Copy)]
enum DerefPossible {
    Possible,
    Impossible,
}

fn apply_lint<'tcx>(cx: &LateContext<'tcx>, pat: &Pat<'_>, expr_ty: Ty<'tcx>, deref_possible: DerefPossible) -> bool {
    let maybe_mismatch = find_first_mismatch(cx, pat, expr_ty, Level::Top);
    if let Some((span, mutability, level)) = maybe_mismatch {
        span_lint_and_help(
            cx,
            PATTERN_TYPE_MISMATCH,
            span,
            "type of pattern does not match the expression type",
            None,
            &format!(
                "{}explicitly match against a `{}` pattern and adjust the enclosed variable bindings",
                match (deref_possible, level) {
                    (DerefPossible::Possible, Level::Top) => "use `*` to dereference the match expression or ",
                    _ => "",
                },
                match mutability {
                    Mutability::Mut => "&mut _",
                    Mutability::Not => "&_",
                },
            ),
        );
        true
    } else {
        false
    }
}

#[derive(Debug, Copy, Clone)]
enum Level {
    Top,
    Lower,
}

#[allow(rustc::usage_of_ty_tykind)]
fn find_first_mismatch<'tcx>(
    cx: &LateContext<'tcx>,
    pat: &Pat<'_>,
    ty: Ty<'tcx>,
    level: Level,
) -> Option<(Span, Mutability, Level)> {
    if let PatKind::Ref(sub_pat, _) = pat.kind {
        if let TyKind::Ref(_, sub_ty, _) = ty.kind() {
            return find_first_mismatch(cx, sub_pat, sub_ty, Level::Lower);
        }
    }

    if let TyKind::Ref(_, _, mutability) = *ty.kind() {
        if is_non_ref_pattern(&pat.kind) {
            return Some((pat.span, mutability, level));
        }
    }

    if let PatKind::Struct(ref qpath, field_pats, _) = pat.kind {
        if let TyKind::Adt(adt_def, substs_ref) = ty.kind() {
            if let Some(variant) = get_variant(adt_def, qpath) {
                let field_defs = &variant.fields;
                return find_first_mismatch_in_struct(cx, field_pats, field_defs, substs_ref);
            }
        }
    }

    if let PatKind::TupleStruct(ref qpath, pats, _) = pat.kind {
        if let TyKind::Adt(adt_def, substs_ref) = ty.kind() {
            if let Some(variant) = get_variant(adt_def, qpath) {
                let field_defs = &variant.fields;
                let ty_iter = field_defs.iter().map(|field_def| field_def.ty(cx.tcx, substs_ref));
                return find_first_mismatch_in_tuple(cx, pats, ty_iter);
            }
        }
    }

    if let PatKind::Tuple(pats, _) = pat.kind {
        if let TyKind::Tuple(..) = ty.kind() {
            return find_first_mismatch_in_tuple(cx, pats, ty.tuple_fields());
        }
    }

    if let PatKind::Or(sub_pats) = pat.kind {
        for pat in sub_pats {
            let maybe_mismatch = find_first_mismatch(cx, pat, ty, level);
            if let Some(mismatch) = maybe_mismatch {
                return Some(mismatch);
            }
        }
    }

    None
}

fn get_variant<'a>(adt_def: &'a AdtDef, qpath: &QPath<'_>) -> Option<&'a VariantDef> {
    if adt_def.is_struct() {
        if let Some(variant) = adt_def.variants.iter().next() {
            return Some(variant);
        }
    }

    if adt_def.is_enum() {
        let pat_ident = last_path_segment(qpath).ident;
        for variant in &adt_def.variants {
            if variant.ident == pat_ident {
                return Some(variant);
            }
        }
    }

    None
}

fn find_first_mismatch_in_tuple<'tcx, I>(
    cx: &LateContext<'tcx>,
    pats: &[&Pat<'_>],
    ty_iter_src: I,
) -> Option<(Span, Mutability, Level)>
where
    I: IntoIterator<Item = Ty<'tcx>>,
{
    let mut field_tys = ty_iter_src.into_iter();
    'fields: for pat in pats {
        let field_ty = if let Some(ty) = field_tys.next() {
            ty
        } else {
            break 'fields;
        };

        let maybe_mismatch = find_first_mismatch(cx, pat, field_ty, Level::Lower);
        if let Some(mismatch) = maybe_mismatch {
            return Some(mismatch);
        }
    }

    None
}

fn find_first_mismatch_in_struct<'tcx>(
    cx: &LateContext<'tcx>,
    field_pats: &[PatField<'_>],
    field_defs: &[FieldDef],
    substs_ref: SubstsRef<'tcx>,
) -> Option<(Span, Mutability, Level)> {
    for field_pat in field_pats {
        'definitions: for field_def in field_defs {
            if field_pat.ident == field_def.ident {
                let field_ty = field_def.ty(cx.tcx, substs_ref);
                let pat = &field_pat.pat;
                let maybe_mismatch = find_first_mismatch(cx, pat, field_ty, Level::Lower);
                if let Some(mismatch) = maybe_mismatch {
                    return Some(mismatch);
                }
                break 'definitions;
            }
        }
    }

    None
}

fn is_non_ref_pattern(pat_kind: &PatKind<'_>) -> bool {
    match pat_kind {
        PatKind::Struct(..) | PatKind::Tuple(..) | PatKind::TupleStruct(..) | PatKind::Path(..) => true,
        PatKind::Or(sub_pats) => sub_pats.iter().any(|pat| is_non_ref_pattern(&pat.kind)),
        _ => false,
    }
}<|MERGE_RESOLUTION|>--- conflicted
+++ resolved
@@ -135,13 +135,8 @@
         hir_id: HirId,
     ) {
         if let Some(fn_sig) = cx.typeck_results().liberated_fn_sigs().get(hir_id) {
-<<<<<<< HEAD
             for (param, ty) in iter::zip(body.params, fn_sig.inputs()) {
-                apply_lint(cx, &param.pat, ty, DerefPossible::Impossible);
-=======
-            for (param, ty) in body.params.iter().zip(fn_sig.inputs().iter()) {
                 apply_lint(cx, param.pat, ty, DerefPossible::Impossible);
->>>>>>> db6ea84f
             }
         }
     }
