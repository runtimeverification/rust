--- conflicted
+++ resolved
@@ -7,15 +7,9 @@
 
 use super::ITERATOR_STEP_BY_ZERO;
 
-<<<<<<< HEAD
-pub(super) fn check<'tcx>(cx: &LateContext<'tcx>, expr: &hir::Expr<'_>, args: &'tcx [hir::Expr<'_>]) {
-    if is_trait_method(cx, expr, sym::Iterator) {
-        if let Some((Constant::Int(0), _)) = constant(cx, cx.typeck_results(), &args[1]) {
-=======
 pub(super) fn check<'tcx>(cx: &LateContext<'tcx>, expr: &hir::Expr<'_>, arg: &'tcx hir::Expr<'_>) {
     if is_trait_method(cx, expr, sym::Iterator) {
         if let Some((Constant::Int(0), _)) = constant(cx, cx.typeck_results(), arg) {
->>>>>>> db6ea84f
             span_lint(
                 cx,
                 ITERATOR_STEP_BY_ZERO,
