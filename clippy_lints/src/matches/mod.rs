use clippy_utils::source::{snippet_opt, span_starts_with, walk_span_to_context};
use clippy_utils::{higher, in_constant, meets_msrv, msrvs};
use rustc_hir::{Arm, Expr, ExprKind, Local, MatchSource, Pat};
use rustc_lexer::{tokenize, TokenKind};
use rustc_lint::{LateContext, LateLintPass, LintContext};
use rustc_middle::lint::in_external_macro;
use rustc_semver::RustcVersion;
use rustc_session::{declare_tool_lint, impl_lint_pass};
use rustc_span::{Span, SpanData, SyntaxContext};

mod collapsible_match;
mod infallible_destructuring_match;
mod manual_map;
mod manual_unwrap_or;
mod match_as_ref;
mod match_bool;
mod match_like_matches;
mod match_on_vec_items;
mod match_ref_pats;
mod match_same_arms;
mod match_single_binding;
mod match_str_case_mismatch;
mod match_wild_enum;
mod match_wild_err_arm;
mod needless_match;
mod overlapping_arms;
mod redundant_pattern_match;
mod rest_pat_in_fully_bound_struct;
mod significant_drop_in_scrutinee;
mod single_match;
mod try_err;
mod wild_in_or_pats;

declare_clippy_lint! {
    /// ### What it does
    /// Checks for matches with a single arm where an `if let`
    /// will usually suffice.
    ///
    /// ### Why is this bad?
    /// Just readability – `if let` nests less than a `match`.
    ///
    /// ### Example
    /// ```rust
    /// # fn bar(stool: &str) {}
    /// # let x = Some("abc");
    /// // Bad
    /// match x {
    ///     Some(ref foo) => bar(foo),
    ///     _ => (),
    /// }
    ///
    /// // Good
    /// if let Some(ref foo) = x {
    ///     bar(foo);
    /// }
    /// ```
    #[clippy::version = "pre 1.29.0"]
    pub SINGLE_MATCH,
    style,
    "a `match` statement with a single nontrivial arm (i.e., where the other arm is `_ => {}`) instead of `if let`"
}

declare_clippy_lint! {
    /// ### What it does
    /// Checks for matches with two arms where an `if let else` will
    /// usually suffice.
    ///
    /// ### Why is this bad?
    /// Just readability – `if let` nests less than a `match`.
    ///
    /// ### Known problems
    /// Personal style preferences may differ.
    ///
    /// ### Example
    /// Using `match`:
    ///
    /// ```rust
    /// # fn bar(foo: &usize) {}
    /// # let other_ref: usize = 1;
    /// # let x: Option<&usize> = Some(&1);
    /// match x {
    ///     Some(ref foo) => bar(foo),
    ///     _ => bar(&other_ref),
    /// }
    /// ```
    ///
    /// Using `if let` with `else`:
    ///
    /// ```rust
    /// # fn bar(foo: &usize) {}
    /// # let other_ref: usize = 1;
    /// # let x: Option<&usize> = Some(&1);
    /// if let Some(ref foo) = x {
    ///     bar(foo);
    /// } else {
    ///     bar(&other_ref);
    /// }
    /// ```
    #[clippy::version = "pre 1.29.0"]
    pub SINGLE_MATCH_ELSE,
    pedantic,
    "a `match` statement with two arms where the second arm's pattern is a placeholder instead of a specific match pattern"
}

declare_clippy_lint! {
    /// ### What it does
    /// Checks for matches where all arms match a reference,
    /// suggesting to remove the reference and deref the matched expression
    /// instead. It also checks for `if let &foo = bar` blocks.
    ///
    /// ### Why is this bad?
    /// It just makes the code less readable. That reference
    /// destructuring adds nothing to the code.
    ///
    /// ### Example
    /// ```rust,ignore
    /// // Bad
    /// match x {
    ///     &A(ref y) => foo(y),
    ///     &B => bar(),
    ///     _ => frob(&x),
    /// }
    ///
    /// // Good
    /// match *x {
    ///     A(ref y) => foo(y),
    ///     B => bar(),
    ///     _ => frob(x),
    /// }
    /// ```
    #[clippy::version = "pre 1.29.0"]
    pub MATCH_REF_PATS,
    style,
    "a `match` or `if let` with all arms prefixed with `&` instead of deref-ing the match expression"
}

declare_clippy_lint! {
    /// ### What it does
    /// Checks for matches where match expression is a `bool`. It
    /// suggests to replace the expression with an `if...else` block.
    ///
    /// ### Why is this bad?
    /// It makes the code less readable.
    ///
    /// ### Example
    /// ```rust
    /// # fn foo() {}
    /// # fn bar() {}
    /// let condition: bool = true;
    /// match condition {
    ///     true => foo(),
    ///     false => bar(),
    /// }
    /// ```
    /// Use if/else instead:
    /// ```rust
    /// # fn foo() {}
    /// # fn bar() {}
    /// let condition: bool = true;
    /// if condition {
    ///     foo();
    /// } else {
    ///     bar();
    /// }
    /// ```
    #[clippy::version = "pre 1.29.0"]
    pub MATCH_BOOL,
    pedantic,
    "a `match` on a boolean expression instead of an `if..else` block"
}

declare_clippy_lint! {
    /// ### What it does
    /// Checks for overlapping match arms.
    ///
    /// ### Why is this bad?
    /// It is likely to be an error and if not, makes the code
    /// less obvious.
    ///
    /// ### Example
    /// ```rust
    /// let x = 5;
    /// match x {
    ///     1..=10 => println!("1 ... 10"),
    ///     5..=15 => println!("5 ... 15"),
    ///     _ => (),
    /// }
    /// ```
    #[clippy::version = "pre 1.29.0"]
    pub MATCH_OVERLAPPING_ARM,
    style,
    "a `match` with overlapping arms"
}

declare_clippy_lint! {
    /// ### What it does
    /// Checks for arm which matches all errors with `Err(_)`
    /// and take drastic actions like `panic!`.
    ///
    /// ### Why is this bad?
    /// It is generally a bad practice, similar to
    /// catching all exceptions in java with `catch(Exception)`
    ///
    /// ### Example
    /// ```rust
    /// let x: Result<i32, &str> = Ok(3);
    /// match x {
    ///     Ok(_) => println!("ok"),
    ///     Err(_) => panic!("err"),
    /// }
    /// ```
    #[clippy::version = "pre 1.29.0"]
    pub MATCH_WILD_ERR_ARM,
    pedantic,
    "a `match` with `Err(_)` arm and take drastic actions"
}

declare_clippy_lint! {
    /// ### What it does
    /// Checks for match which is used to add a reference to an
    /// `Option` value.
    ///
    /// ### Why is this bad?
    /// Using `as_ref()` or `as_mut()` instead is shorter.
    ///
    /// ### Example
    /// ```rust
    /// let x: Option<()> = None;
    ///
    /// // Bad
    /// let r: Option<&()> = match x {
    ///     None => None,
    ///     Some(ref v) => Some(v),
    /// };
    ///
    /// // Good
    /// let r: Option<&()> = x.as_ref();
    /// ```
    #[clippy::version = "pre 1.29.0"]
    pub MATCH_AS_REF,
    complexity,
    "a `match` on an Option value instead of using `as_ref()` or `as_mut`"
}

declare_clippy_lint! {
    /// ### What it does
    /// Checks for wildcard enum matches using `_`.
    ///
    /// ### Why is this bad?
    /// New enum variants added by library updates can be missed.
    ///
    /// ### Known problems
    /// Suggested replacements may be incorrect if guards exhaustively cover some
    /// variants, and also may not use correct path to enum if it's not present in the current scope.
    ///
    /// ### Example
    /// ```rust
    /// # enum Foo { A(usize), B(usize) }
    /// # let x = Foo::B(1);
    /// // Bad
    /// match x {
    ///     Foo::A(_) => {},
    ///     _ => {},
    /// }
    ///
    /// // Good
    /// match x {
    ///     Foo::A(_) => {},
    ///     Foo::B(_) => {},
    /// }
    /// ```
    #[clippy::version = "1.34.0"]
    pub WILDCARD_ENUM_MATCH_ARM,
    restriction,
    "a wildcard enum match arm using `_`"
}

declare_clippy_lint! {
    /// ### What it does
    /// Checks for wildcard enum matches for a single variant.
    ///
    /// ### Why is this bad?
    /// New enum variants added by library updates can be missed.
    ///
    /// ### Known problems
    /// Suggested replacements may not use correct path to enum
    /// if it's not present in the current scope.
    ///
    /// ### Example
    /// ```rust
    /// # enum Foo { A, B, C }
    /// # let x = Foo::B;
    /// // Bad
    /// match x {
    ///     Foo::A => {},
    ///     Foo::B => {},
    ///     _ => {},
    /// }
    ///
    /// // Good
    /// match x {
    ///     Foo::A => {},
    ///     Foo::B => {},
    ///     Foo::C => {},
    /// }
    /// ```
    #[clippy::version = "1.45.0"]
    pub MATCH_WILDCARD_FOR_SINGLE_VARIANTS,
    pedantic,
    "a wildcard enum match for a single variant"
}

declare_clippy_lint! {
    /// ### What it does
    /// Checks for wildcard pattern used with others patterns in same match arm.
    ///
    /// ### Why is this bad?
    /// Wildcard pattern already covers any other pattern as it will match anyway.
    /// It makes the code less readable, especially to spot wildcard pattern use in match arm.
    ///
    /// ### Example
    /// ```rust
    /// // Bad
    /// match "foo" {
    ///     "a" => {},
    ///     "bar" | _ => {},
    /// }
    ///
    /// // Good
    /// match "foo" {
    ///     "a" => {},
    ///     _ => {},
    /// }
    /// ```
    #[clippy::version = "1.42.0"]
    pub WILDCARD_IN_OR_PATTERNS,
    complexity,
    "a wildcard pattern used with others patterns in same match arm"
}

declare_clippy_lint! {
    /// ### What it does
    /// Checks for matches being used to destructure a single-variant enum
    /// or tuple struct where a `let` will suffice.
    ///
    /// ### Why is this bad?
    /// Just readability – `let` doesn't nest, whereas a `match` does.
    ///
    /// ### Example
    /// ```rust
    /// enum Wrapper {
    ///     Data(i32),
    /// }
    ///
    /// let wrapper = Wrapper::Data(42);
    ///
    /// let data = match wrapper {
    ///     Wrapper::Data(i) => i,
    /// };
    /// ```
    ///
    /// The correct use would be:
    /// ```rust
    /// enum Wrapper {
    ///     Data(i32),
    /// }
    ///
    /// let wrapper = Wrapper::Data(42);
    /// let Wrapper::Data(data) = wrapper;
    /// ```
    #[clippy::version = "pre 1.29.0"]
    pub INFALLIBLE_DESTRUCTURING_MATCH,
    style,
    "a `match` statement with a single infallible arm instead of a `let`"
}

declare_clippy_lint! {
    /// ### What it does
    /// Checks for useless match that binds to only one value.
    ///
    /// ### Why is this bad?
    /// Readability and needless complexity.
    ///
    /// ### Known problems
    ///  Suggested replacements may be incorrect when `match`
    /// is actually binding temporary value, bringing a 'dropped while borrowed' error.
    ///
    /// ### Example
    /// ```rust
    /// # let a = 1;
    /// # let b = 2;
    ///
    /// // Bad
    /// match (a, b) {
    ///     (c, d) => {
    ///         // useless match
    ///     }
    /// }
    ///
    /// // Good
    /// let (c, d) = (a, b);
    /// ```
    #[clippy::version = "1.43.0"]
    pub MATCH_SINGLE_BINDING,
    complexity,
    "a match with a single binding instead of using `let` statement"
}

declare_clippy_lint! {
    /// ### What it does
    /// Checks for unnecessary '..' pattern binding on struct when all fields are explicitly matched.
    ///
    /// ### Why is this bad?
    /// Correctness and readability. It's like having a wildcard pattern after
    /// matching all enum variants explicitly.
    ///
    /// ### Example
    /// ```rust
    /// # struct A { a: i32 }
    /// let a = A { a: 5 };
    ///
    /// // Bad
    /// match a {
    ///     A { a: 5, .. } => {},
    ///     _ => {},
    /// }
    ///
    /// // Good
    /// match a {
    ///     A { a: 5 } => {},
    ///     _ => {},
    /// }
    /// ```
    #[clippy::version = "1.43.0"]
    pub REST_PAT_IN_FULLY_BOUND_STRUCTS,
    restriction,
    "a match on a struct that binds all fields but still uses the wildcard pattern"
}

declare_clippy_lint! {
    /// ### What it does
    /// Lint for redundant pattern matching over `Result`, `Option`,
    /// `std::task::Poll` or `std::net::IpAddr`
    ///
    /// ### Why is this bad?
    /// It's more concise and clear to just use the proper
    /// utility function
    ///
    /// ### Known problems
    /// This will change the drop order for the matched type. Both `if let` and
    /// `while let` will drop the value at the end of the block, both `if` and `while` will drop the
    /// value before entering the block. For most types this change will not matter, but for a few
    /// types this will not be an acceptable change (e.g. locks). See the
    /// [reference](https://doc.rust-lang.org/reference/destructors.html#drop-scopes) for more about
    /// drop order.
    ///
    /// ### Example
    /// ```rust
    /// # use std::task::Poll;
    /// # use std::net::{IpAddr, Ipv4Addr, Ipv6Addr};
    /// if let Ok(_) = Ok::<i32, i32>(42) {}
    /// if let Err(_) = Err::<i32, i32>(42) {}
    /// if let None = None::<()> {}
    /// if let Some(_) = Some(42) {}
    /// if let Poll::Pending = Poll::Pending::<()> {}
    /// if let Poll::Ready(_) = Poll::Ready(42) {}
    /// if let IpAddr::V4(_) = IpAddr::V4(Ipv4Addr::LOCALHOST) {}
    /// if let IpAddr::V6(_) = IpAddr::V6(Ipv6Addr::LOCALHOST) {}
    /// match Ok::<i32, i32>(42) {
    ///     Ok(_) => true,
    ///     Err(_) => false,
    /// };
    /// ```
    ///
    /// The more idiomatic use would be:
    ///
    /// ```rust
    /// # use std::task::Poll;
    /// # use std::net::{IpAddr, Ipv4Addr, Ipv6Addr};
    /// if Ok::<i32, i32>(42).is_ok() {}
    /// if Err::<i32, i32>(42).is_err() {}
    /// if None::<()>.is_none() {}
    /// if Some(42).is_some() {}
    /// if Poll::Pending::<()>.is_pending() {}
    /// if Poll::Ready(42).is_ready() {}
    /// if IpAddr::V4(Ipv4Addr::LOCALHOST).is_ipv4() {}
    /// if IpAddr::V6(Ipv6Addr::LOCALHOST).is_ipv6() {}
    /// Ok::<i32, i32>(42).is_ok();
    /// ```
    #[clippy::version = "1.31.0"]
    pub REDUNDANT_PATTERN_MATCHING,
    style,
    "use the proper utility function avoiding an `if let`"
}

declare_clippy_lint! {
    /// ### What it does
    /// Checks for `match`  or `if let` expressions producing a
    /// `bool` that could be written using `matches!`
    ///
    /// ### Why is this bad?
    /// Readability and needless complexity.
    ///
    /// ### Known problems
    /// This lint falsely triggers, if there are arms with
    /// `cfg` attributes that remove an arm evaluating to `false`.
    ///
    /// ### Example
    /// ```rust
    /// let x = Some(5);
    ///
    /// // Bad
    /// let a = match x {
    ///     Some(0) => true,
    ///     _ => false,
    /// };
    ///
    /// let a = if let Some(0) = x {
    ///     true
    /// } else {
    ///     false
    /// };
    ///
    /// // Good
    /// let a = matches!(x, Some(0));
    /// ```
    #[clippy::version = "1.47.0"]
    pub MATCH_LIKE_MATCHES_MACRO,
    style,
    "a match that could be written with the matches! macro"
}

declare_clippy_lint! {
    /// ### What it does
    /// Checks for `match` with identical arm bodies.
    ///
    /// ### Why is this bad?
    /// This is probably a copy & paste error. If arm bodies
    /// are the same on purpose, you can factor them
    /// [using `|`](https://doc.rust-lang.org/book/patterns.html#multiple-patterns).
    ///
    /// ### Known problems
    /// False positive possible with order dependent `match`
    /// (see issue
    /// [#860](https://github.com/rust-lang/rust-clippy/issues/860)).
    ///
    /// ### Example
    /// ```rust,ignore
    /// match foo {
    ///     Bar => bar(),
    ///     Quz => quz(),
    ///     Baz => bar(), // <= oops
    /// }
    /// ```
    ///
    /// This should probably be
    /// ```rust,ignore
    /// match foo {
    ///     Bar => bar(),
    ///     Quz => quz(),
    ///     Baz => baz(), // <= fixed
    /// }
    /// ```
    ///
    /// or if the original code was not a typo:
    /// ```rust,ignore
    /// match foo {
    ///     Bar | Baz => bar(), // <= shows the intent better
    ///     Quz => quz(),
    /// }
    /// ```
    #[clippy::version = "pre 1.29.0"]
    pub MATCH_SAME_ARMS,
    pedantic,
    "`match` with identical arm bodies"
}

declare_clippy_lint! {
    /// ### What it does
    /// Checks for unnecessary `match` or match-like `if let` returns for `Option` and `Result`
    /// when function signatures are the same.
    ///
    /// ### Why is this bad?
    /// This `match` block does nothing and might not be what the coder intended.
    ///
    /// ### Example
    /// ```rust,ignore
    /// fn foo() -> Result<(), i32> {
    ///     match result {
    ///         Ok(val) => Ok(val),
    ///         Err(err) => Err(err),
    ///     }
    /// }
    ///
    /// fn bar() -> Option<i32> {
    ///     if let Some(val) = option {
    ///         Some(val)
    ///     } else {
    ///         None
    ///     }
    /// }
    /// ```
    ///
    /// Could be replaced as
    ///
    /// ```rust,ignore
    /// fn foo() -> Result<(), i32> {
    ///     result
    /// }
    ///
    /// fn bar() -> Option<i32> {
    ///     option
    /// }
    /// ```
    #[clippy::version = "1.61.0"]
    pub NEEDLESS_MATCH,
    complexity,
    "`match` or match-like `if let` that are unnecessary"
}

declare_clippy_lint! {
    /// ### What it does
    /// Finds nested `match` or `if let` expressions where the patterns may be "collapsed" together
    /// without adding any branches.
    ///
    /// Note that this lint is not intended to find _all_ cases where nested match patterns can be merged, but only
    /// cases where merging would most likely make the code more readable.
    ///
    /// ### Why is this bad?
    /// It is unnecessarily verbose and complex.
    ///
    /// ### Example
    /// ```rust
    /// fn func(opt: Option<Result<u64, String>>) {
    ///     let n = match opt {
    ///         Some(n) => match n {
    ///             Ok(n) => n,
    ///             _ => return,
    ///         }
    ///         None => return,
    ///     };
    /// }
    /// ```
    /// Use instead:
    /// ```rust
    /// fn func(opt: Option<Result<u64, String>>) {
    ///     let n = match opt {
    ///         Some(Ok(n)) => n,
    ///         _ => return,
    ///     };
    /// }
    /// ```
    #[clippy::version = "1.50.0"]
    pub COLLAPSIBLE_MATCH,
    style,
    "Nested `match` or `if let` expressions where the patterns may be \"collapsed\" together."
}

declare_clippy_lint! {
    /// ### What it does
    /// Finds patterns that reimplement `Option::unwrap_or` or `Result::unwrap_or`.
    ///
    /// ### Why is this bad?
    /// Concise code helps focusing on behavior instead of boilerplate.
    ///
    /// ### Example
    /// ```rust
    /// let foo: Option<i32> = None;
    /// match foo {
    ///     Some(v) => v,
    ///     None => 1,
    /// };
    /// ```
    ///
    /// Use instead:
    /// ```rust
    /// let foo: Option<i32> = None;
    /// foo.unwrap_or(1);
    /// ```
    #[clippy::version = "1.49.0"]
    pub MANUAL_UNWRAP_OR,
    complexity,
    "finds patterns that can be encoded more concisely with `Option::unwrap_or` or `Result::unwrap_or`"
}

declare_clippy_lint! {
    /// ### What it does
    /// Checks for `match vec[idx]` or `match vec[n..m]`.
    ///
    /// ### Why is this bad?
    /// This can panic at runtime.
    ///
    /// ### Example
    /// ```rust, no_run
    /// let arr = vec![0, 1, 2, 3];
    /// let idx = 1;
    ///
    /// // Bad
    /// match arr[idx] {
    ///     0 => println!("{}", 0),
    ///     1 => println!("{}", 3),
    ///     _ => {},
    /// }
    /// ```
    /// Use instead:
    /// ```rust, no_run
    /// let arr = vec![0, 1, 2, 3];
    /// let idx = 1;
    ///
    /// // Good
    /// match arr.get(idx) {
    ///     Some(0) => println!("{}", 0),
    ///     Some(1) => println!("{}", 3),
    ///     _ => {},
    /// }
    /// ```
    #[clippy::version = "1.45.0"]
    pub MATCH_ON_VEC_ITEMS,
    pedantic,
    "matching on vector elements can panic"
}

declare_clippy_lint! {
    /// ### What it does
    /// Checks for `match` expressions modifying the case of a string with non-compliant arms
    ///
    /// ### Why is this bad?
    /// The arm is unreachable, which is likely a mistake
    ///
    /// ### Example
    /// ```rust
    /// # let text = "Foo";
    /// match &*text.to_ascii_lowercase() {
    ///     "foo" => {},
    ///     "Bar" => {},
    ///     _ => {},
    /// }
    /// ```
    /// Use instead:
    /// ```rust
    /// # let text = "Foo";
    /// match &*text.to_ascii_lowercase() {
    ///     "foo" => {},
    ///     "bar" => {},
    ///     _ => {},
    /// }
    /// ```
    #[clippy::version = "1.58.0"]
    pub MATCH_STR_CASE_MISMATCH,
    correctness,
    "creation of a case altering match expression with non-compliant arms"
}

declare_clippy_lint! {
    /// ### What it does
    /// Check for temporaries returned from function calls in a match scrutinee that have the
    /// `clippy::has_significant_drop` attribute.
    ///
    /// ### Why is this bad?
    /// The `clippy::has_significant_drop` attribute can be added to types whose Drop impls have
    /// an important side-effect, such as unlocking a mutex, making it important for users to be
    /// able to accurately understand their lifetimes. When a temporary is returned in a function
    /// call in a match scrutinee, its lifetime lasts until the end of the match block, which may
    /// be surprising.
    ///
    /// For `Mutex`es this can lead to a deadlock. This happens when the match scrutinee uses a
    /// function call that returns a `MutexGuard` and then tries to lock again in one of the match
    /// arms. In that case the `MutexGuard` in the scrutinee will not be dropped until the end of
    /// the match block and thus will not unlock.
    ///
    /// ### Example
    /// ```rust.ignore
    /// # use std::sync::Mutex;
    ///
    /// # struct State {}
    ///
    /// # impl State {
    /// #     fn foo(&self) -> bool {
    /// #         true
    /// #     }
    ///
    /// #     fn bar(&self) {}
    /// # }
    ///
    ///
    /// let mutex = Mutex::new(State {});
    ///
    /// match mutex.lock().unwrap().foo() {
    ///     true => {
    ///         mutex.lock().unwrap().bar(); // Deadlock!
    ///     }
    ///     false => {}
    /// };
    ///
    /// println!("All done!");
    ///
    /// ```
    /// Use instead:
    /// ```rust
    /// # use std::sync::Mutex;
    ///
    /// # struct State {}
    ///
    /// # impl State {
    /// #     fn foo(&self) -> bool {
    /// #         true
    /// #     }
    ///
    /// #     fn bar(&self) {}
    /// # }
    ///
    /// let mutex = Mutex::new(State {});
    ///
    /// let is_foo = mutex.lock().unwrap().foo();
    /// match is_foo {
    ///     true => {
    ///         mutex.lock().unwrap().bar();
    ///     }
    ///     false => {}
    /// };
    ///
    /// println!("All done!");
    /// ```
    #[clippy::version = "1.60.0"]
    pub SIGNIFICANT_DROP_IN_SCRUTINEE,
    suspicious,
    "warns when a temporary of a type with a drop with a significant side-effect might have a surprising lifetime"
}

declare_clippy_lint! {
    /// ### What it does
    /// Checks for usages of `Err(x)?`.
    ///
    /// ### Why is this bad?
    /// The `?` operator is designed to allow calls that
    /// can fail to be easily chained. For example, `foo()?.bar()` or
    /// `foo(bar()?)`. Because `Err(x)?` can't be used that way (it will
    /// always return), it is more clear to write `return Err(x)`.
    ///
    /// ### Example
    /// ```rust
    /// fn foo(fail: bool) -> Result<i32, String> {
    ///     if fail {
    ///       Err("failed")?;
    ///     }
    ///     Ok(0)
    /// }
    /// ```
    /// Could be written:
    ///
    /// ```rust
    /// fn foo(fail: bool) -> Result<i32, String> {
    ///     if fail {
    ///       return Err("failed".into());
    ///     }
    ///     Ok(0)
    /// }
    /// ```
    #[clippy::version = "1.38.0"]
    pub TRY_ERR,
    restriction,
    "return errors explicitly rather than hiding them behind a `?`"
}

declare_clippy_lint! {
    /// ### What it does
    /// Checks for usages of `match` which could be implemented using `map`
    ///
    /// ### Why is this bad?
    /// Using the `map` method is clearer and more concise.
    ///
    /// ### Example
    /// ```rust
    /// match Some(0) {
    ///     Some(x) => Some(x + 1),
    ///     None => None,
    /// };
    /// ```
    /// Use instead:
    /// ```rust
    /// Some(0).map(|x| x + 1);
    /// ```
    #[clippy::version = "1.52.0"]
    pub MANUAL_MAP,
    style,
    "reimplementation of `map`"
}

#[derive(Default)]
pub struct Matches {
    msrv: Option<RustcVersion>,
    infallible_destructuring_match_linted: bool,
}

impl Matches {
    #[must_use]
    pub fn new(msrv: Option<RustcVersion>) -> Self {
        Self {
            msrv,
            ..Matches::default()
        }
    }
}

impl_lint_pass!(Matches => [
    SINGLE_MATCH,
    MATCH_REF_PATS,
    MATCH_BOOL,
    SINGLE_MATCH_ELSE,
    MATCH_OVERLAPPING_ARM,
    MATCH_WILD_ERR_ARM,
    MATCH_AS_REF,
    WILDCARD_ENUM_MATCH_ARM,
    MATCH_WILDCARD_FOR_SINGLE_VARIANTS,
    WILDCARD_IN_OR_PATTERNS,
    MATCH_SINGLE_BINDING,
    INFALLIBLE_DESTRUCTURING_MATCH,
    REST_PAT_IN_FULLY_BOUND_STRUCTS,
    REDUNDANT_PATTERN_MATCHING,
    MATCH_LIKE_MATCHES_MACRO,
    MATCH_SAME_ARMS,
    NEEDLESS_MATCH,
    COLLAPSIBLE_MATCH,
    MANUAL_UNWRAP_OR,
    MATCH_ON_VEC_ITEMS,
    MATCH_STR_CASE_MISMATCH,
    SIGNIFICANT_DROP_IN_SCRUTINEE,
    TRY_ERR,
    MANUAL_MAP,
]);

impl<'tcx> LateLintPass<'tcx> for Matches {
    fn check_expr(&mut self, cx: &LateContext<'tcx>, expr: &'tcx Expr<'_>) {
        if in_external_macro(cx.sess(), expr.span) {
            return;
        }
        let from_expansion = expr.span.from_expansion();

        if let ExprKind::Match(ex, arms, source) = expr.kind {
            if source == MatchSource::Normal && !span_starts_with(cx, expr.span, "match") {
                return;
            }
            if matches!(source, MatchSource::Normal | MatchSource::ForLoopDesugar) {
                significant_drop_in_scrutinee::check(cx, expr, ex, source);
            }

            collapsible_match::check_match(cx, arms);
            if !from_expansion {
                // These don't depend on a relationship between multiple arms
                match_wild_err_arm::check(cx, ex, arms);
                wild_in_or_pats::check(cx, arms);
            }

            if source == MatchSource::TryDesugar {
                try_err::check(cx, expr, ex);
            }

            if !from_expansion && !contains_cfg_arm(cx, expr, ex, arms) {
                if source == MatchSource::Normal {
                    if !(meets_msrv(self.msrv, msrvs::MATCHES_MACRO)
                        && match_like_matches::check_match(cx, expr, ex, arms))
                    {
                        match_same_arms::check(cx, arms);
                    }

                    redundant_pattern_match::check_match(cx, expr, ex, arms);
                    single_match::check(cx, ex, arms, expr);
                    match_bool::check(cx, ex, arms, expr);
                    overlapping_arms::check(cx, ex, arms);
                    match_wild_enum::check(cx, ex, arms);
                    match_as_ref::check(cx, ex, arms, expr);
                    needless_match::check_match(cx, ex, arms, expr);
                    match_on_vec_items::check(cx, ex);
                    match_str_case_mismatch::check(cx, ex, arms);

                    if !in_constant(cx, expr.hir_id) {
                        manual_unwrap_or::check(cx, expr, ex, arms);
                        manual_map::check_match(cx, expr, ex, arms);
                    }

                    if self.infallible_destructuring_match_linted {
                        self.infallible_destructuring_match_linted = false;
                    } else {
                        match_single_binding::check(cx, ex, arms, expr);
                    }
                }
                match_ref_pats::check(cx, ex, arms.iter().map(|el| el.pat), expr);
            }
<<<<<<< HEAD

            // These don't depend on a relationship between multiple arms
            match_wild_err_arm::check(cx, ex, arms);
            wild_in_or_pats::check(cx, arms);
        } else {
            if meets_msrv(self.msrv, msrvs::MATCHES_MACRO) {
                match_like_matches::check(cx, expr);
=======
        } else if let Some(if_let) = higher::IfLet::hir(cx, expr) {
            collapsible_match::check_if_let(cx, if_let.let_pat, if_let.if_then, if_let.if_else);
            if !from_expansion {
                if let Some(else_expr) = if_let.if_else {
                    if meets_msrv(self.msrv, msrvs::MATCHES_MACRO) {
                        match_like_matches::check_if_let(
                            cx,
                            expr,
                            if_let.let_pat,
                            if_let.let_expr,
                            if_let.if_then,
                            else_expr,
                        );
                    }
                    if !in_constant(cx, expr.hir_id) {
                        manual_map::check_if_let(cx, expr, if_let.let_pat, if_let.let_expr, if_let.if_then, else_expr);
                    }
                }
                redundant_pattern_match::check_if_let(
                    cx,
                    expr,
                    if_let.let_pat,
                    if_let.let_expr,
                    if_let.if_else.is_some(),
                );
                needless_match::check_if_let(cx, expr, &if_let);
>>>>>>> 8ef49087
            }
        } else if !from_expansion {
            redundant_pattern_match::check(cx, expr);
        }
    }

    fn check_local(&mut self, cx: &LateContext<'tcx>, local: &'tcx Local<'_>) {
        self.infallible_destructuring_match_linted |= infallible_destructuring_match::check(cx, local);
    }

    fn check_pat(&mut self, cx: &LateContext<'tcx>, pat: &'tcx Pat<'_>) {
        rest_pat_in_fully_bound_struct::check(cx, pat);
    }

    extract_msrv_attr!(LateContext);
}

/// Checks if there are any arms with a `#[cfg(..)]` attribute.
fn contains_cfg_arm(cx: &LateContext<'_>, e: &Expr<'_>, scrutinee: &Expr<'_>, arms: &[Arm<'_>]) -> bool {
    let Some(scrutinee_span) = walk_span_to_context(scrutinee.span, SyntaxContext::root()) else {
        // Shouldn't happen, but treat this as though a `cfg` attribute were found
        return true;
    };

    let start = scrutinee_span.hi();
    let mut arm_spans = arms.iter().map(|arm| {
        let data = arm.span.data();
        (data.ctxt == SyntaxContext::root()).then(|| (data.lo, data.hi))
    });
    let end = e.span.hi();

    // Walk through all the non-code space before each match arm. The space trailing the final arm is
    // handled after the `try_fold` e.g.
    //
    // match foo {
    // _________^-                      everything between the scrutinee and arm1
    //|    arm1 => (),
    //|---^___________^                 everything before arm2
    //|    #[cfg(feature = "enabled")]
    //|    arm2 => some_code(),
    //|---^____________________^        everything before arm3
    //|    // some comment about arm3
    //|    arm3 => some_code(),
    //|---^____________________^        everything after arm3
    //|    #[cfg(feature = "disabled")]
    //|    arm4 = some_code(),
    //|};
    //|^
    let found = arm_spans.try_fold(start, |start, range| {
        let Some((end, next_start)) = range else {
            // Shouldn't happen as macros can't expand to match arms, but treat this as though a `cfg` attribute were
            // found.
            return Err(());
        };
        let span = SpanData {
            lo: start,
            hi: end,
            ctxt: SyntaxContext::root(),
            parent: None,
        }
        .span();
        (!span_contains_cfg(cx, span)).then(|| next_start).ok_or(())
    });
    match found {
        Ok(start) => {
            let span = SpanData {
                lo: start,
                hi: end,
                ctxt: SyntaxContext::root(),
                parent: None,
            }
            .span();
            span_contains_cfg(cx, span)
        },
        Err(()) => true,
    }
}

/// Checks if the given span contains a `#[cfg(..)]` attribute
fn span_contains_cfg(cx: &LateContext<'_>, s: Span) -> bool {
    let Some(snip) = snippet_opt(cx, s) else {
        // Assume true. This would require either an invalid span, or one which crosses file boundaries.
        return true;
    };
    let mut pos = 0usize;
    let mut iter = tokenize(&snip).map(|t| {
        let start = pos;
        pos += t.len;
        (t.kind, start..pos)
    });

    // Search for the token sequence [`#`, `[`, `cfg`]
    while iter.any(|(t, _)| matches!(t, TokenKind::Pound)) {
        let mut iter = iter.by_ref().skip_while(|(t, _)| {
            matches!(
                t,
                TokenKind::Whitespace | TokenKind::LineComment { .. } | TokenKind::BlockComment { .. }
            )
        });
        if matches!(iter.next(), Some((TokenKind::OpenBracket, _)))
            && matches!(iter.next(), Some((TokenKind::Ident, range)) if &snip[range.clone()] == "cfg")
        {
            return true;
        }
    }
    false
}<|MERGE_RESOLUTION|>--- conflicted
+++ resolved
@@ -986,15 +986,6 @@
                 }
                 match_ref_pats::check(cx, ex, arms.iter().map(|el| el.pat), expr);
             }
-<<<<<<< HEAD
-
-            // These don't depend on a relationship between multiple arms
-            match_wild_err_arm::check(cx, ex, arms);
-            wild_in_or_pats::check(cx, arms);
-        } else {
-            if meets_msrv(self.msrv, msrvs::MATCHES_MACRO) {
-                match_like_matches::check(cx, expr);
-=======
         } else if let Some(if_let) = higher::IfLet::hir(cx, expr) {
             collapsible_match::check_if_let(cx, if_let.let_pat, if_let.if_then, if_let.if_else);
             if !from_expansion {
@@ -1021,7 +1012,6 @@
                     if_let.if_else.is_some(),
                 );
                 needless_match::check_if_let(cx, expr, &if_let);
->>>>>>> 8ef49087
             }
         } else if !from_expansion {
             redundant_pattern_match::check(cx, expr);
