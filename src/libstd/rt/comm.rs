--- conflicted
+++ resolved
@@ -757,13 +757,8 @@
                 fn send(chan: Chan<~int>, i: int) {
                     if i == 10 { return }
 
-<<<<<<< HEAD
                     let chan_cell = Cell::new(chan);
-                    let _thread = do spawntask_thread {
-=======
-                    let chan_cell = Cell(chan);
                     do spawntask_random {
->>>>>>> 3208fc36
                         let chan = chan_cell.take();
                         chan.send(~i);
                         send(chan, i + 1);
@@ -773,13 +768,8 @@
                 fn recv(port: Port<~int>, i: int) {
                     if i == 10 { return }
 
-<<<<<<< HEAD
                     let port_cell = Cell::new(port);
-                    let _thread = do spawntask_thread {
-=======
-                    let port_cell = Cell(port);
                     do spawntask_random {
->>>>>>> 3208fc36
                         let port = port_cell.take();
                         assert!(port.recv() == ~i);
                         recv(port, i + 1);
@@ -788,9 +778,6 @@
             }
         }
     }
-<<<<<<< HEAD
-}
-=======
 
     #[test]
     fn recv_a_lot() {
@@ -930,5 +917,4 @@
             }
         }
     }
-}
->>>>>>> 3208fc36
+}