--- conflicted
+++ resolved
@@ -265,14 +265,8 @@
 
         // Throw EINVAL if epfd and fd have the same value.
         if epfd_value == fd {
-<<<<<<< HEAD
             this.set_last_error(LibcError("EINVAL"))?;
-            return Ok(Scalar::from_i32(-1));
-=======
-            let einval = this.eval_libc("EINVAL");
-            this.set_last_error(einval)?;
             return interp_ok(Scalar::from_i32(-1));
->>>>>>> 8e382ba0
         }
 
         // Check if epfd is a valid epoll file descriptor.
