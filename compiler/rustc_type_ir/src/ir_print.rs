--- conflicted
+++ resolved
@@ -1,13 +1,8 @@
 use std::fmt;
 
 use crate::{
-<<<<<<< HEAD
-    AliasTerm, AliasTy, CoercePredicate, ExistentialProjection, ExistentialTraitRef, Interner,
-    NormalizesTo, ProjectionPredicate, SubtypePredicate, TraitPredicate, TraitRef,
-=======
     AliasTerm, AliasTy, CoercePredicate, ExistentialProjection, ExistentialTraitRef, FnSig,
     Interner, NormalizesTo, ProjectionPredicate, SubtypePredicate, TraitPredicate, TraitRef,
->>>>>>> 6579ed89
 };
 
 pub trait IrPrint<T> {
@@ -50,10 +45,7 @@
     CoercePredicate,
     AliasTy,
     AliasTerm,
-<<<<<<< HEAD
-=======
     FnSig,
->>>>>>> 6579ed89
 );
 
 define_debug_via_print!(TraitRef, ExistentialTraitRef, ExistentialProjection);