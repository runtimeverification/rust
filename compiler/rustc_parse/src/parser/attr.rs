<<<<<<< HEAD
use rustc_ast::token::{self, Delimiter};
use rustc_ast::{self as ast, Attribute, attr};
use rustc_errors::codes::*;
use rustc_errors::{Diag, PResult};
use rustc_span::{BytePos, Span, kw};
=======
use rustc_ast::{self as ast, Attribute, attr, token};
use rustc_errors::codes::*;
use rustc_errors::{Diag, PResult};
use rustc_span::{BytePos, Span};
>>>>>>> 214587c8
use thin_vec::ThinVec;
use tracing::debug;

use super::{
    AttrWrapper, Capturing, FnParseMode, ForceCollect, Parser, ParserRange, PathStyle, Trailing,
    UsePreAttrPos,
};
use crate::{errors, exp, fluent_generated as fluent, maybe_whole};

// Public for rustfmt usage
#[derive(Debug)]
pub enum InnerAttrPolicy {
    Permitted,
    Forbidden(Option<InnerAttrForbiddenReason>),
}

#[derive(Clone, Copy, Debug)]
pub enum InnerAttrForbiddenReason {
    InCodeBlock,
    AfterOuterDocComment { prev_doc_comment_span: Span },
    AfterOuterAttribute { prev_outer_attr_sp: Span },
}

enum OuterAttributeType {
    DocComment,
    DocBlockComment,
    Attribute,
}

#[derive(Clone, Copy, PartialEq, Eq)]
pub enum AllowLeadingUnsafe {
    Yes,
    No,
}

impl<'a> Parser<'a> {
    /// Parses attributes that appear before an item.
    pub(super) fn parse_outer_attributes(&mut self) -> PResult<'a, AttrWrapper> {
        let mut outer_attrs = ast::AttrVec::new();
        let mut just_parsed_doc_comment = false;
        let start_pos = self.num_bump_calls;
        loop {
<<<<<<< HEAD
            let attr = if self.check(&token::Pound) {
=======
            let attr = if self.check(exp!(Pound)) {
>>>>>>> 214587c8
                let prev_outer_attr_sp = outer_attrs.last().map(|attr: &Attribute| attr.span);

                let inner_error_reason = if just_parsed_doc_comment {
                    Some(InnerAttrForbiddenReason::AfterOuterDocComment {
                        prev_doc_comment_span: prev_outer_attr_sp.unwrap(),
                    })
                } else {
                    prev_outer_attr_sp.map(|prev_outer_attr_sp| {
                        InnerAttrForbiddenReason::AfterOuterAttribute { prev_outer_attr_sp }
                    })
                };
                let inner_parse_policy = InnerAttrPolicy::Forbidden(inner_error_reason);
                just_parsed_doc_comment = false;
                Some(self.parse_attribute(inner_parse_policy)?)
            } else if let token::DocComment(comment_kind, attr_style, data) = self.token.kind {
                if attr_style != ast::AttrStyle::Outer {
                    let span = self.token.span;
                    let mut err = self
                        .dcx()
                        .struct_span_err(span, fluent::parse_inner_doc_comment_not_permitted);
                    err.code(E0753);
                    if let Some(replacement_span) = self.annotate_following_item_if_applicable(
                        &mut err,
                        span,
                        match comment_kind {
                            token::CommentKind::Line => OuterAttributeType::DocComment,
                            token::CommentKind::Block => OuterAttributeType::DocBlockComment,
                        },
                        true,
                    ) {
                        err.note(fluent::parse_note);
                        err.span_suggestion_verbose(
                            replacement_span,
                            fluent::parse_suggestion,
                            "",
                            rustc_errors::Applicability::MachineApplicable,
                        );
                    }
                    err.emit();
                }
                self.bump();
                just_parsed_doc_comment = true;
                // Always make an outer attribute - this allows us to recover from a misplaced
                // inner attribute.
                Some(attr::mk_doc_comment(
                    &self.psess.attr_id_generator,
                    comment_kind,
                    ast::AttrStyle::Outer,
                    data,
                    self.prev_token.span,
                ))
            } else {
                None
            };

            if let Some(attr) = attr {
                if attr.style == ast::AttrStyle::Outer {
                    outer_attrs.push(attr);
                }
            } else {
                break;
            }
        }
        Ok(AttrWrapper::new(outer_attrs, start_pos))
    }

    /// Matches `attribute = # ! [ meta_item ]`.
    /// `inner_parse_policy` prescribes how to handle inner attributes.
    // Public for rustfmt usage.
    pub fn parse_attribute(
        &mut self,
        inner_parse_policy: InnerAttrPolicy,
    ) -> PResult<'a, ast::Attribute> {
        debug!(
            "parse_attribute: inner_parse_policy={:?} self.token={:?}",
            inner_parse_policy, self.token
        );
        let lo = self.token.span;
        // Attributes can't have attributes of their own [Editor's note: not with that attitude]
        self.collect_tokens_no_attrs(|this| {
            assert!(this.eat(exp!(Pound)), "parse_attribute called in non-attribute position");

            let style =
                if this.eat(exp!(Not)) { ast::AttrStyle::Inner } else { ast::AttrStyle::Outer };

            this.expect(exp!(OpenBracket))?;
            let item = this.parse_attr_item(ForceCollect::No)?;
            this.expect(exp!(CloseBracket))?;
            let attr_sp = lo.to(this.prev_token.span);

            // Emit error if inner attribute is encountered and forbidden.
            if style == ast::AttrStyle::Inner {
                this.error_on_forbidden_inner_attr(
                    attr_sp,
                    inner_parse_policy,
                    item.is_valid_for_outer_style(),
                );
            }

            Ok(attr::mk_attr_from_item(&self.psess.attr_id_generator, item, None, style, attr_sp))
        })
    }

    fn annotate_following_item_if_applicable(
        &self,
        err: &mut Diag<'_>,
        span: Span,
        attr_type: OuterAttributeType,
        suggest_to_outer: bool,
    ) -> Option<Span> {
        let mut snapshot = self.create_snapshot_for_diagnostic();
        let lo = span.lo()
            + BytePos(match attr_type {
                OuterAttributeType::Attribute => 1,
                _ => 2,
            });
        let hi = lo + BytePos(1);
        let replacement_span = span.with_lo(lo).with_hi(hi);
        if let OuterAttributeType::DocBlockComment | OuterAttributeType::DocComment = attr_type {
            snapshot.bump();
        }
        loop {
            // skip any other attributes, we want the item
            if snapshot.token == token::Pound {
                if let Err(err) = snapshot.parse_attribute(InnerAttrPolicy::Permitted) {
                    err.cancel();
                    return Some(replacement_span);
                }
            } else {
                break;
            }
        }
        match snapshot.parse_item_common(
            AttrWrapper::empty(),
            true,
            false,
            FnParseMode { req_name: |_| true, req_body: true },
            ForceCollect::No,
        ) {
            Ok(Some(item)) => {
                // FIXME(#100717)
                err.arg("item", item.kind.descr());
                err.span_label(item.span, fluent::parse_label_does_not_annotate_this);
                if suggest_to_outer {
                    err.span_suggestion_verbose(
                        replacement_span,
                        fluent::parse_sugg_change_inner_to_outer,
                        match attr_type {
                            OuterAttributeType::Attribute => "",
                            OuterAttributeType::DocBlockComment => "*",
                            OuterAttributeType::DocComment => "/",
                        },
                        rustc_errors::Applicability::MachineApplicable,
                    );
                }
                return None;
            }
            Err(item_err) => {
                item_err.cancel();
            }
            Ok(None) => {}
        }
        Some(replacement_span)
    }

    pub(super) fn error_on_forbidden_inner_attr(
        &self,
        attr_sp: Span,
        policy: InnerAttrPolicy,
        suggest_to_outer: bool,
    ) {
        if let InnerAttrPolicy::Forbidden(reason) = policy {
            let mut diag = match reason.as_ref().copied() {
                Some(InnerAttrForbiddenReason::AfterOuterDocComment { prev_doc_comment_span }) => {
                    self.dcx()
                        .struct_span_err(
                            attr_sp,
                            fluent::parse_inner_attr_not_permitted_after_outer_doc_comment,
                        )
                        .with_span_label(attr_sp, fluent::parse_label_attr)
                        .with_span_label(
                            prev_doc_comment_span,
                            fluent::parse_label_prev_doc_comment,
                        )
                }
                Some(InnerAttrForbiddenReason::AfterOuterAttribute { prev_outer_attr_sp }) => self
                    .dcx()
                    .struct_span_err(
                        attr_sp,
                        fluent::parse_inner_attr_not_permitted_after_outer_attr,
                    )
                    .with_span_label(attr_sp, fluent::parse_label_attr)
                    .with_span_label(prev_outer_attr_sp, fluent::parse_label_prev_attr),
                Some(InnerAttrForbiddenReason::InCodeBlock) | None => {
                    self.dcx().struct_span_err(attr_sp, fluent::parse_inner_attr_not_permitted)
                }
            };

            diag.note(fluent::parse_inner_attr_explanation);
            if self
                .annotate_following_item_if_applicable(
                    &mut diag,
                    attr_sp,
                    OuterAttributeType::Attribute,
                    suggest_to_outer,
                )
                .is_some()
            {
                diag.note(fluent::parse_outer_attr_explanation);
            };
            diag.emit();
        }
    }

    /// Parses an inner part of an attribute (the path and following tokens).
    /// The tokens must be either a delimited token stream, or empty token stream,
    /// or the "legacy" key-value form.
    ///     PATH `(` TOKEN_STREAM `)`
    ///     PATH `[` TOKEN_STREAM `]`
    ///     PATH `{` TOKEN_STREAM `}`
    ///     PATH
    ///     PATH `=` UNSUFFIXED_LIT
    /// The delimiters or `=` are still put into the resulting token stream.
    pub fn parse_attr_item(&mut self, force_collect: ForceCollect) -> PResult<'a, ast::AttrItem> {
        maybe_whole!(self, NtMeta, |attr| attr.into_inner());

        // Attr items don't have attributes.
        self.collect_tokens(None, AttrWrapper::empty(), force_collect, |this, _empty_attrs| {
            let is_unsafe = this.eat_keyword(exp!(Unsafe));
            let unsafety = if is_unsafe {
                let unsafe_span = this.prev_token.span;
                this.expect(exp!(OpenParen))?;
                ast::Safety::Unsafe(unsafe_span)
            } else {
                ast::Safety::Default
            };

            let path = this.parse_path(PathStyle::Mod)?;
            let args = this.parse_attr_args()?;
            if is_unsafe {
                this.expect(exp!(CloseParen))?;
            }
            Ok((
                ast::AttrItem { unsafety, path, args, tokens: None },
                Trailing::No,
                UsePreAttrPos::No,
            ))
        })
    }

    /// Parses attributes that appear after the opening of an item. These should
    /// be preceded by an exclamation mark, but we accept and warn about one
    /// terminated by a semicolon.
    ///
    /// Matches `inner_attrs*`.
    pub fn parse_inner_attributes(&mut self) -> PResult<'a, ast::AttrVec> {
        let mut attrs = ast::AttrVec::new();
        loop {
            let start_pos = self.num_bump_calls;
            // Only try to parse if it is an inner attribute (has `!`).
            let attr = if self.check(exp!(Pound)) && self.look_ahead(1, |t| t == &token::Not) {
                Some(self.parse_attribute(InnerAttrPolicy::Permitted)?)
            } else if let token::DocComment(comment_kind, attr_style, data) = self.token.kind {
                if attr_style == ast::AttrStyle::Inner {
                    self.bump();
                    Some(attr::mk_doc_comment(
                        &self.psess.attr_id_generator,
                        comment_kind,
                        attr_style,
                        data,
                        self.prev_token.span,
                    ))
                } else {
                    None
                }
            } else {
                None
            };
            if let Some(attr) = attr {
                // If we are currently capturing tokens (i.e. we are within a call to
                // `Parser::collect_tokens`) record the token positions of this inner attribute,
                // for possible later processing in a `LazyAttrTokenStream`.
                if let Capturing::Yes = self.capture_state.capturing {
                    let end_pos = self.num_bump_calls;
                    let parser_range = ParserRange(start_pos..end_pos);
                    self.capture_state.inner_attr_parser_ranges.insert(attr.id, parser_range);
                }
                attrs.push(attr);
            } else {
                break;
            }
        }
        Ok(attrs)
    }

    // Note: must be unsuffixed.
    pub(crate) fn parse_unsuffixed_meta_item_lit(&mut self) -> PResult<'a, ast::MetaItemLit> {
        let lit = self.parse_meta_item_lit()?;
        debug!("checking if {:?} is unsuffixed", lit);

        if !lit.kind.is_unsuffixed() {
            self.dcx().emit_err(errors::SuffixedLiteralInAttribute { span: lit.span });
        }

        Ok(lit)
    }

    /// Parses `cfg_attr(pred, attr_item_list)` where `attr_item_list` is comma-delimited.
    pub fn parse_cfg_attr(
        &mut self,
    ) -> PResult<'a, (ast::MetaItemInner, Vec<(ast::AttrItem, Span)>)> {
        let cfg_predicate = self.parse_meta_item_inner()?;
        self.expect(exp!(Comma))?;

        // Presumably, the majority of the time there will only be one attr.
        let mut expanded_attrs = Vec::with_capacity(1);
        while self.token != token::Eof {
            let lo = self.token.span;
            let item = self.parse_attr_item(ForceCollect::Yes)?;
            expanded_attrs.push((item, lo.to(self.prev_token.span)));
            if !self.eat(exp!(Comma)) {
                break;
            }
        }

        Ok((cfg_predicate, expanded_attrs))
    }

    /// Matches `COMMASEP(meta_item_inner)`.
    pub(crate) fn parse_meta_seq_top(&mut self) -> PResult<'a, ThinVec<ast::MetaItemInner>> {
        // Presumably, the majority of the time there will only be one attr.
        let mut nmis = ThinVec::with_capacity(1);
        while self.token != token::Eof {
            nmis.push(self.parse_meta_item_inner()?);
            if !self.eat(exp!(Comma)) {
                break;
            }
        }
        Ok(nmis)
    }

    /// Parse a meta item per RFC 1559.
    ///
    /// ```ebnf
    /// MetaItem = SimplePath ( '=' UNSUFFIXED_LIT | '(' MetaSeq? ')' )? ;
    /// MetaSeq = MetaItemInner (',' MetaItemInner)* ','? ;
    /// ```
    pub fn parse_meta_item(
        &mut self,
        unsafe_allowed: AllowLeadingUnsafe,
    ) -> PResult<'a, ast::MetaItem> {
        // We can't use `maybe_whole` here because it would bump in the `None`
        // case, which we don't want.
        if let token::Interpolated(nt) = &self.token.kind
            && let token::NtMeta(attr_item) = &**nt
        {
            match attr_item.meta(attr_item.path.span) {
                Some(meta) => {
                    self.bump();
                    return Ok(meta);
                }
                None => self.unexpected()?,
            }
        }

        let lo = self.token.span;
        let is_unsafe = if unsafe_allowed == AllowLeadingUnsafe::Yes {
            self.eat_keyword(exp!(Unsafe))
        } else {
            false
        };
        let unsafety = if is_unsafe {
            let unsafe_span = self.prev_token.span;
            self.expect(exp!(OpenParen))?;

            ast::Safety::Unsafe(unsafe_span)
        } else {
            ast::Safety::Default
        };

        let path = self.parse_path(PathStyle::Mod)?;
        let kind = self.parse_meta_item_kind()?;
        if is_unsafe {
            self.expect(exp!(CloseParen))?;
        }
        let span = lo.to(self.prev_token.span);

        Ok(ast::MetaItem { unsafety, path, kind, span })
    }

    pub(crate) fn parse_meta_item_kind(&mut self) -> PResult<'a, ast::MetaItemKind> {
        Ok(if self.eat(exp!(Eq)) {
            ast::MetaItemKind::NameValue(self.parse_unsuffixed_meta_item_lit()?)
        } else if self.check(exp!(OpenParen)) {
            let (list, _) = self.parse_paren_comma_seq(|p| p.parse_meta_item_inner())?;
            ast::MetaItemKind::List(list)
        } else {
            ast::MetaItemKind::Word
        })
    }

    /// Parse an inner meta item per RFC 1559.
    ///
    /// ```ebnf
    /// MetaItemInner = UNSUFFIXED_LIT | MetaItem ;
    /// ```
    pub fn parse_meta_item_inner(&mut self) -> PResult<'a, ast::MetaItemInner> {
        match self.parse_unsuffixed_meta_item_lit() {
            Ok(lit) => return Ok(ast::MetaItemInner::Lit(lit)),
            Err(err) => err.cancel(), // we provide a better error below
        }

        match self.parse_meta_item(AllowLeadingUnsafe::No) {
            Ok(mi) => return Ok(ast::MetaItemInner::MetaItem(mi)),
            Err(err) => err.cancel(), // we provide a better error below
        }

        let mut err = errors::InvalidMetaItem {
            span: self.token.span,
            token: self.token.clone(),
            quote_ident_sugg: None,
        };

        // Suggest quoting idents, e.g. in `#[cfg(key = value)]`. We don't use `Token::ident` and
        // don't `uninterpolate` the token to avoid suggesting anything butchered or questionable
        // when macro metavariables are involved.
        if self.prev_token == token::Eq
            && let token::Ident(..) = self.token.kind
        {
            let before = self.token.span.shrink_to_lo();
            while let token::Ident(..) = self.token.kind {
                self.bump();
            }
            err.quote_ident_sugg = Some(errors::InvalidMetaItemQuoteIdentSugg {
                before,
                after: self.prev_token.span.shrink_to_hi(),
            });
        }

        Err(self.dcx().create_err(err))
    }
}<|MERGE_RESOLUTION|>--- conflicted
+++ resolved
@@ -1,15 +1,7 @@
-<<<<<<< HEAD
-use rustc_ast::token::{self, Delimiter};
-use rustc_ast::{self as ast, Attribute, attr};
-use rustc_errors::codes::*;
-use rustc_errors::{Diag, PResult};
-use rustc_span::{BytePos, Span, kw};
-=======
 use rustc_ast::{self as ast, Attribute, attr, token};
 use rustc_errors::codes::*;
 use rustc_errors::{Diag, PResult};
 use rustc_span::{BytePos, Span};
->>>>>>> 214587c8
 use thin_vec::ThinVec;
 use tracing::debug;
 
@@ -52,11 +44,7 @@
         let mut just_parsed_doc_comment = false;
         let start_pos = self.num_bump_calls;
         loop {
-<<<<<<< HEAD
-            let attr = if self.check(&token::Pound) {
-=======
             let attr = if self.check(exp!(Pound)) {
->>>>>>> 214587c8
                 let prev_outer_attr_sp = outer_attrs.last().map(|attr: &Attribute| attr.span);
 
                 let inner_error_reason = if just_parsed_doc_comment {
