use std::iter;

use itertools::Itertools;
use rustc_abi::Align;
use rustc_codegen_ssa::traits::{
    BaseTypeCodegenMethods, ConstCodegenMethods, StaticCodegenMethods,
};
use rustc_data_structures::fx::{FxHashSet, FxIndexMap, FxIndexSet};
use rustc_hir::def_id::{DefId, LocalDefId};
use rustc_index::IndexVec;
use rustc_middle::mir;
use rustc_middle::ty::{self, TyCtxt};
use rustc_session::RemapFileNameExt;
use rustc_session::config::RemapPathScopeComponents;
use rustc_span::def_id::DefIdSet;
use rustc_span::{Span, Symbol};
use tracing::debug;

use crate::common::CodegenCx;
use crate::coverageinfo::llvm_cov;
use crate::coverageinfo::mapgen::covfun::prepare_covfun_record;
use crate::llvm;

mod covfun;

/// Generates and exports the coverage map, which is embedded in special
/// linker sections in the final binary.
///
/// Those sections are then read and understood by LLVM's `llvm-cov` tool,
/// which is distributed in the `llvm-tools` rustup component.
pub(crate) fn finalize(cx: &CodegenCx<'_, '_>) {
    let tcx = cx.tcx;

    // Ensure that LLVM is using a version of the coverage mapping format that
    // agrees with our Rust-side code. Expected versions (encoded as n-1) are:
    // - `CovMapVersion::Version7` (6) used by LLVM 18-19
    let covmap_version = {
        let llvm_covmap_version = llvm_cov::mapping_version();
        let expected_versions = 6..=6;
        assert!(
            expected_versions.contains(&llvm_covmap_version),
            "Coverage mapping version exposed by `llvm-wrapper` is out of sync; \
            expected {expected_versions:?} but was {llvm_covmap_version}"
        );
        // This is the version number that we will embed in the covmap section:
        llvm_covmap_version
    };

    debug!("Generating coverage map for CodegenUnit: `{}`", cx.codegen_unit.name());

    // FIXME(#132395): Can this be none even when coverage is enabled?
    let instances_used = match cx.coverage_cx {
        Some(ref cx) => cx.instances_used.borrow(),
        None => return,
    };

<<<<<<< HEAD
    let all_file_names = function_coverage_map
        .iter()
        .map(|(_, fn_cov)| fn_cov.function_coverage_info.body_span)
        .map(|span| span_file_name(tcx, span));
    let global_file_table = GlobalFileTable::new(all_file_names);

    // Encode all filenames referenced by coverage mappings in this CGU.
    let filenames_buffer = global_file_table.make_filenames_buffer(tcx);
    // The `llvm-cov` tool uses this hash to associate each covfun record with
    // its corresponding filenames table, since the final binary will typically
    // contain multiple covmap records from different compilation units.
    let filenames_hash = llvm_cov::hash_bytes(&filenames_buffer);

    let mut unused_function_names = Vec::new();

    let covfun_records = function_coverage_map
        .into_iter()
        .filter_map(|(instance, function_coverage)| {
            prepare_covfun_record(tcx, &global_file_table, instance, &function_coverage)
        })
=======
    // The order of entries in this global file table needs to be deterministic,
    // and ideally should also be independent of the details of stable-hashing,
    // because coverage tests snapshots (`.cov-map`) can observe the order and
    // would need to be re-blessed if it changes. As long as those requirements
    // are satisfied, the order can be arbitrary.
    let mut global_file_table = GlobalFileTable::new();

    let mut covfun_records = instances_used
        .iter()
        .copied()
        // Sort by symbol name, so that the global file table is built in an
        // order that doesn't depend on the stable-hash-based order in which
        // instances were visited during codegen.
        .sorted_by_cached_key(|&instance| tcx.symbol_name(instance).name)
        .filter_map(|instance| prepare_covfun_record(tcx, &mut global_file_table, instance, true))
>>>>>>> 6bc1fe1c
        .collect::<Vec<_>>();

    // In a single designated CGU, also prepare covfun records for functions
    // in this crate that were instrumented for coverage, but are unused.
    if cx.codegen_unit.is_code_coverage_dead_code_cgu() {
        let mut unused_instances = gather_unused_function_instances(cx);
        // Sort the unused instances by symbol name, for the same reason as the used ones.
        unused_instances.sort_by_cached_key(|&instance| tcx.symbol_name(instance).name);
        covfun_records.extend(unused_instances.into_iter().filter_map(|instance| {
            prepare_covfun_record(tcx, &mut global_file_table, instance, false)
        }));
    }

    // If there are no covfun records for this CGU, don't generate a covmap record.
    // Emitting a covmap record without any covfun records causes `llvm-cov` to
    // fail when generating coverage reports, and if there are no covfun records
    // then the covmap record isn't useful anyway.
    // This should prevent a repeat of <https://github.com/rust-lang/rust/issues/133606>.
    if covfun_records.is_empty() {
        return;
    }

    // Encode all filenames referenced by coverage mappings in this CGU.
    let filenames_buffer = global_file_table.make_filenames_buffer(tcx);
    // The `llvm-cov` tool uses this hash to associate each covfun record with
    // its corresponding filenames table, since the final binary will typically
    // contain multiple covmap records from different compilation units.
    let filenames_hash = llvm_cov::hash_bytes(&filenames_buffer);

    let mut unused_function_names = vec![];

    for covfun in &covfun_records {
        unused_function_names.extend(covfun.mangled_function_name_if_unused());

        covfun::generate_covfun_record(cx, filenames_hash, covfun)
    }

    // For unused functions, we need to take their mangled names and store them
    // in a specially-named global array. LLVM's `InstrProfiling` pass will
    // detect this global and include those names in its `__llvm_prf_names`
    // section. (See `llvm/lib/Transforms/Instrumentation/InstrProfiling.cpp`.)
    if !unused_function_names.is_empty() {
        assert!(cx.codegen_unit.is_code_coverage_dead_code_cgu());

        let name_globals = unused_function_names
            .into_iter()
            .map(|mangled_function_name| cx.const_str(mangled_function_name).0)
            .collect::<Vec<_>>();
        let initializer = cx.const_array(cx.type_ptr(), &name_globals);

        let array = llvm::add_global(cx.llmod, cx.val_ty(initializer), c"__llvm_coverage_names");
        llvm::set_global_constant(array, true);
        llvm::set_linkage(array, llvm::Linkage::InternalLinkage);
        llvm::set_initializer(array, initializer);
    }

    // Generate the coverage map header, which contains the filenames used by
    // this CGU's coverage mappings, and store it in a well-known global.
    // (This is skipped if we returned early due to having no covfun records.)
    generate_covmap_record(cx, covmap_version, &filenames_buffer);
}

/// Maps "global" (per-CGU) file ID numbers to their underlying filenames.
struct GlobalFileTable {
    /// This "raw" table doesn't include the working dir, so a filename's
    /// global ID is its index in this set **plus one**.
    raw_file_table: FxIndexSet<Symbol>,
}

impl GlobalFileTable {
    fn new() -> Self {
        Self { raw_file_table: FxIndexSet::default() }
    }

    fn global_file_id_for_file_name(&mut self, file_name: Symbol) -> GlobalFileId {
        // Ensure the given file has a table entry, and get its index.
        let (raw_id, _) = self.raw_file_table.insert_full(file_name);
        // The raw file table doesn't include an entry for the working dir
        // (which has ID 0), so add 1 to get the correct ID.
        GlobalFileId::from_usize(raw_id + 1)
    }

    fn make_filenames_buffer(&self, tcx: TyCtxt<'_>) -> Vec<u8> {
        // LLVM Coverage Mapping Format version 6 (zero-based encoded as 5)
        // requires setting the first filename to the compilation directory.
        // Since rustc generates coverage maps with relative paths, the
        // compilation directory can be combined with the relative paths
        // to get absolute paths, if needed.
        use rustc_session::RemapFileNameExt;
        use rustc_session::config::RemapPathScopeComponents;
        let working_dir: &str = &tcx
            .sess
            .opts
            .working_dir
            .for_scope(tcx.sess, RemapPathScopeComponents::MACRO)
            .to_string_lossy();

        // Insert the working dir at index 0, before the other filenames.
        let filenames =
            iter::once(working_dir).chain(self.raw_file_table.iter().map(Symbol::as_str));
        llvm_cov::write_filenames_to_buffer(filenames)
    }
}

rustc_index::newtype_index! {
    /// An index into the CGU's overall list of file paths. The underlying paths
    /// will be embedded in the `__llvm_covmap` linker section.
    struct GlobalFileId {}
}
rustc_index::newtype_index! {
    /// An index into a function's list of global file IDs. That underlying list
    /// of local-to-global mappings will be embedded in the function's record in
    /// the `__llvm_covfun` linker section.
    pub(crate) struct LocalFileId {}
}

/// Holds a mapping from "local" (per-function) file IDs to "global" (per-CGU)
/// file IDs.
#[derive(Debug, Default)]
struct VirtualFileMapping {
    local_to_global: IndexVec<LocalFileId, GlobalFileId>,
    global_to_local: FxIndexMap<GlobalFileId, LocalFileId>,
}

impl VirtualFileMapping {
    fn local_id_for_global(&mut self, global_file_id: GlobalFileId) -> LocalFileId {
        *self
            .global_to_local
            .entry(global_file_id)
            .or_insert_with(|| self.local_to_global.push(global_file_id))
    }

    fn to_vec(&self) -> Vec<u32> {
        // This clone could be avoided by transmuting `&[GlobalFileId]` to `&[u32]`,
        // but it isn't hot or expensive enough to justify the extra unsafety.
        self.local_to_global.iter().map(|&global| GlobalFileId::as_u32(global)).collect()
    }
}

fn span_file_name(tcx: TyCtxt<'_>, span: Span) -> Symbol {
    let source_file = tcx.sess.source_map().lookup_source_file(span.lo());
    let name =
        source_file.name.for_scope(tcx.sess, RemapPathScopeComponents::MACRO).to_string_lossy();
    Symbol::intern(&name)
}

/// Generates the contents of the covmap record for this CGU, which mostly
/// consists of a header and a list of filenames. The record is then stored
/// as a global variable in the `__llvm_covmap` section.
fn generate_covmap_record<'ll>(cx: &CodegenCx<'ll, '_>, version: u32, filenames_buffer: &[u8]) {
    // A covmap record consists of four target-endian u32 values, followed by
    // the encoded filenames table. Two of the header fields are unused in
    // modern versions of the LLVM coverage mapping format, and are always 0.
    // <https://llvm.org/docs/CoverageMappingFormat.html#llvm-ir-representation>
    // See also `src/llvm-project/clang/lib/CodeGen/CoverageMappingGen.cpp`.
    let covmap_header = cx.const_struct(
        &[
            cx.const_u32(0), // (unused)
            cx.const_u32(filenames_buffer.len() as u32),
            cx.const_u32(0), // (unused)
            cx.const_u32(version),
        ],
        /* packed */ false,
    );
    let covmap_record = cx
        .const_struct(&[covmap_header, cx.const_bytes(filenames_buffer)], /* packed */ false);

    let covmap_global =
        llvm::add_global(cx.llmod, cx.val_ty(covmap_record), &llvm_cov::covmap_var_name());
    llvm::set_initializer(covmap_global, covmap_record);
    llvm::set_global_constant(covmap_global, true);
    llvm::set_linkage(covmap_global, llvm::Linkage::PrivateLinkage);
    llvm::set_section(covmap_global, &llvm_cov::covmap_section_name(cx.llmod));
    // LLVM's coverage mapping format specifies 8-byte alignment for items in this section.
    // <https://llvm.org/docs/CoverageMappingFormat.html>
    llvm::set_alignment(covmap_global, Align::EIGHT);

    cx.add_used_global(covmap_global);
}

/// Each CGU will normally only emit coverage metadata for the functions that it actually generates.
/// But since we don't want unused functions to disappear from coverage reports, we also scan for
/// functions that were instrumented but are not participating in codegen.
///
/// These unused functions don't need to be codegenned, but we do need to add them to the function
/// coverage map (in a single designated CGU) so that we still emit coverage mappings for them.
/// We also end up adding their symbol names to a special global array that LLVM will include in
/// its embedded coverage data.
fn gather_unused_function_instances<'tcx>(cx: &CodegenCx<'_, 'tcx>) -> Vec<ty::Instance<'tcx>> {
    assert!(cx.codegen_unit.is_code_coverage_dead_code_cgu());

    let tcx = cx.tcx;
    let usage = prepare_usage_sets(tcx);

    let is_unused_fn = |def_id: LocalDefId| -> bool {
        // Usage sets expect `DefId`, so convert from `LocalDefId`.
        let d: DefId = LocalDefId::to_def_id(def_id);
        // To be potentially eligible for "unused function" mappings, a definition must:
        // - Be eligible for coverage instrumentation
        // - Not participate directly in codegen (or have lost all its coverage statements)
        // - Not have any coverage statements inlined into codegenned functions
        tcx.is_eligible_for_coverage(def_id)
            && (!usage.all_mono_items.contains(&d) || usage.missing_own_coverage.contains(&d))
            && !usage.used_via_inlining.contains(&d)
    };

    // FIXME(#79651): Consider trying to filter out dummy instantiations of
    // unused generic functions from library crates, because they can produce
    // "unused instantiation" in coverage reports even when they are actually
    // used by some downstream crate in the same binary.

    tcx.mir_keys(())
        .iter()
        .copied()
        .filter(|&def_id| is_unused_fn(def_id))
        .map(|def_id| make_dummy_instance(tcx, def_id))
        .collect::<Vec<_>>()
}

struct UsageSets<'tcx> {
    all_mono_items: &'tcx DefIdSet,
    used_via_inlining: FxHashSet<DefId>,
    missing_own_coverage: FxHashSet<DefId>,
}

/// Prepare sets of definitions that are relevant to deciding whether something
/// is an "unused function" for coverage purposes.
fn prepare_usage_sets<'tcx>(tcx: TyCtxt<'tcx>) -> UsageSets<'tcx> {
    let (all_mono_items, cgus) = tcx.collect_and_partition_mono_items(());

    // Obtain a MIR body for each function participating in codegen, via an
    // arbitrary instance.
    let mut def_ids_seen = FxHashSet::default();
    let def_and_mir_for_all_mono_fns = cgus
        .iter()
        .flat_map(|cgu| cgu.items().keys())
        .filter_map(|item| match item {
            mir::mono::MonoItem::Fn(instance) => Some(instance),
            mir::mono::MonoItem::Static(_) | mir::mono::MonoItem::GlobalAsm(_) => None,
        })
        // We only need one arbitrary instance per definition.
        .filter(move |instance| def_ids_seen.insert(instance.def_id()))
        .map(|instance| {
            // We don't care about the instance, just its underlying MIR.
            let body = tcx.instance_mir(instance.def);
            (instance.def_id(), body)
        });

    // Functions whose coverage statements were found inlined into other functions.
    let mut used_via_inlining = FxHashSet::default();
    // Functions that were instrumented, but had all of their coverage statements
    // removed by later MIR transforms (e.g. UnreachablePropagation).
    let mut missing_own_coverage = FxHashSet::default();

    for (def_id, body) in def_and_mir_for_all_mono_fns {
        let mut saw_own_coverage = false;

        // Inspect every coverage statement in the function's MIR.
        for stmt in body
            .basic_blocks
            .iter()
            .flat_map(|block| &block.statements)
            .filter(|stmt| matches!(stmt.kind, mir::StatementKind::Coverage(_)))
        {
            if let Some(inlined) = stmt.source_info.scope.inlined_instance(&body.source_scopes) {
                // This coverage statement was inlined from another function.
                used_via_inlining.insert(inlined.def_id());
            } else {
                // Non-inlined coverage statements belong to the enclosing function.
                saw_own_coverage = true;
            }
        }

        if !saw_own_coverage && body.function_coverage_info.is_some() {
            missing_own_coverage.insert(def_id);
        }
    }

    UsageSets { all_mono_items, used_via_inlining, missing_own_coverage }
}

fn make_dummy_instance<'tcx>(tcx: TyCtxt<'tcx>, local_def_id: LocalDefId) -> ty::Instance<'tcx> {
    let def_id = local_def_id.to_def_id();

    // Make a dummy instance that fills in all generics with placeholders.
    ty::Instance::new(
        def_id,
        ty::GenericArgs::for_item(tcx, def_id, |param, _| {
            if let ty::GenericParamDefKind::Lifetime = param.kind {
                tcx.lifetimes.re_erased.into()
            } else {
                tcx.mk_param_from_def(param)
            }
        }),
    )
}<|MERGE_RESOLUTION|>--- conflicted
+++ resolved
@@ -54,28 +54,6 @@
         None => return,
     };
 
-<<<<<<< HEAD
-    let all_file_names = function_coverage_map
-        .iter()
-        .map(|(_, fn_cov)| fn_cov.function_coverage_info.body_span)
-        .map(|span| span_file_name(tcx, span));
-    let global_file_table = GlobalFileTable::new(all_file_names);
-
-    // Encode all filenames referenced by coverage mappings in this CGU.
-    let filenames_buffer = global_file_table.make_filenames_buffer(tcx);
-    // The `llvm-cov` tool uses this hash to associate each covfun record with
-    // its corresponding filenames table, since the final binary will typically
-    // contain multiple covmap records from different compilation units.
-    let filenames_hash = llvm_cov::hash_bytes(&filenames_buffer);
-
-    let mut unused_function_names = Vec::new();
-
-    let covfun_records = function_coverage_map
-        .into_iter()
-        .filter_map(|(instance, function_coverage)| {
-            prepare_covfun_record(tcx, &global_file_table, instance, &function_coverage)
-        })
-=======
     // The order of entries in this global file table needs to be deterministic,
     // and ideally should also be independent of the details of stable-hashing,
     // because coverage tests snapshots (`.cov-map`) can observe the order and
@@ -91,7 +69,6 @@
         // instances were visited during codegen.
         .sorted_by_cached_key(|&instance| tcx.symbol_name(instance).name)
         .filter_map(|instance| prepare_covfun_record(tcx, &mut global_file_table, instance, true))
->>>>>>> 6bc1fe1c
         .collect::<Vec<_>>();
 
     // In a single designated CGU, also prepare covfun records for functions
