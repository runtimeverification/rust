--- conflicted
+++ resolved
@@ -49,12 +49,9 @@
 
     - name: Build
       run: cargo build --features deny-warnings,internal-lints
-<<<<<<< HEAD
-=======
 
     - name: Test "--fix -Zunstable-options"
       run: cargo run --features deny-warnings,internal-lints --bin cargo-clippy -- clippy --fix -Zunstable-options
->>>>>>> b1965283
 
     - name: Test
       run: cargo test --features deny-warnings,internal-lints
